--- conflicted
+++ resolved
@@ -2,8 +2,8 @@
 export LD_LIBRARY_PATH="" && julia -e 'import Pkg; Pkg.add(["IJulia"]); using IJulia; n=Sys.CPU_THREADS; ks=[2^i for i in 0:floor(Int,log2(n-1)) if 2^i < n]; ks = push!(ks, n); foreach(k -> IJulia.installkernel("julia-$k", env=Dict("JULIA_NUM_THREADS"=>"$k", "LD_LIBRARY_PATH"=>"")), ks)'
 npm install -g @anthropic-ai/claude-code@latest
 npm install -g @openai/codex@latest
-<<<<<<< HEAD
-=======
+# alternate one-liner installation
+# npm install -g @anthropic-ai/claude-code @github/copilot @openai/codex @google/gemini-cli
 
 # if installing in an environment without sudo, use:
 # install nvm (node version manager)
@@ -15,12 +15,4 @@
 # npm install @openai/codex@latest
 # need to run with npx prefix when not installed globally
 # npx codex
-# npx claude
-
-
->>>>>>> 5513966b
-# npm install -g @google/gemini-cli@latest
-# npm install -g @github/copilot@latest
-
-# alternate one-liner installation
-# npm install -g @anthropic-ai/claude-code @github/copilot @openai/codex @google/gemini-cli+# npx claude