--- conflicted
+++ resolved
@@ -19,9 +19,7 @@
 StatsPlots = "f3b207a7-027a-5e70-b257-86293d7955fd"
 
 [compat]
-<<<<<<< HEAD
 PrettyTables = "0.10"
-=======
 BioSymbols = "4.0"
 Plots = "1.10"
 DataStructures = "0.18"
@@ -32,7 +30,6 @@
 LightGraphs = "1.3"
 StatsPlots = "0.14"
 BioSequences = "2.0"
->>>>>>> 8cd5a149
 julia = "1.5"
 
 [extras]
