--- conflicted
+++ resolved
@@ -79,13 +79,10 @@
 DocStringExtensions = "0.8"
 EzXML = "1"
 FASTX = "1.1"
-<<<<<<< HEAD
 GFF3 = "0.2"
-=======
 GenomicAnnotations = "0.3"
 GenomicFeatures = "2"
 GraphPlot = "0.5"
->>>>>>> f29e8e6a
 GraphRecipes = "0.5"
 HTTP = "0.9"
 Impute = "0.6"
