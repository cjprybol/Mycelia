--- conflicted
+++ resolved
@@ -41,12 +41,8 @@
 GraphRecipes = "0.5"
 LightGraphs = "1.3"
 Plots = "1.10"
-<<<<<<< HEAD
-PrettyTables = "0.10"
+PrettyTables = "0.10, 0.12, 1.0"
 ProgressMeter = "1.6"
-=======
-PrettyTables = "0.10, 0.12, 1.0"
->>>>>>> 7f18f20d
 StatsBase = "0.33"
 StatsPlots = "0.14"
 julia = "1.5"
