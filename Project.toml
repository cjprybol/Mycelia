name = "Eisenia"
uuid = "453d265d-8292-4a7b-a57c-dce3f9ae6acd"
authors = ["Cameron Prybol <cameron.prybol@gmail.com> and contributors"]
version = "0.1.0"

[deps]
BioAlignments = "00701ae9-d1dc-5365-b64a-a3a3ebf5695e"
BioSequences = "7e6ae17a-c86d-528c-b3b9-7f778a29fe59"
BioSymbols = "3c28c6f8-a34d-59c4-9654-267d177fcfa9"
DataStructures = "864edb3b-99cc-5e75-8d2d-829cb0a9cfe8"
DocStringExtensions = "ffbed154-4ef7-542d-bbb7-c09d3a79fcae"
GraphRecipes = "bd48cda9-67a9-57be-86fa-5b3c104eda73"
LightGraphs = "093fc24a-ae57-5d10-9952-331d41423f4d"
Plots = "91a5bcdd-55d7-5caf-9e0b-520d859cae80"
PrettyTables = "08abe8d2-0d0c-5749-adfa-8a2ac140af0d"
Random = "9a3f8284-a2c9-5f02-9a11-845980a1fd5c"
SparseArrays = "2f01184e-e22b-5df5-ae63-d93ebab69eaf"
StatsBase = "2913bbd2-ae8a-5f71-8c99-4fb6c76f3a91"
StatsPlots = "f3b207a7-027a-5e70-b257-86293d7955fd"

[compat]
<<<<<<< HEAD
Plots = "1.10"
=======
DataStructures = "0.18"
DocStringExtensions = "0.8"
GraphRecipes = "0.5"
BioAlignments = "2.0"
StatsBase = "0.33"
LightGraphs = "1.3"
StatsPlots = "0.14"
BioSequences = "2.0"
>>>>>>> b32f1472
julia = "1.5"

[extras]
Test = "8dfed614-e22c-5e08-85e1-65c5234f0b40"

[targets]
test = ["Test"]<|MERGE_RESOLUTION|>--- conflicted
+++ resolved
@@ -19,9 +19,7 @@
 StatsPlots = "f3b207a7-027a-5e70-b257-86293d7955fd"
 
 [compat]
-<<<<<<< HEAD
 Plots = "1.10"
-=======
 DataStructures = "0.18"
 DocStringExtensions = "0.8"
 GraphRecipes = "0.5"
@@ -30,7 +28,6 @@
 LightGraphs = "1.3"
 StatsPlots = "0.14"
 BioSequences = "2.0"
->>>>>>> b32f1472
 julia = "1.5"
 
 [extras]
