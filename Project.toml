name = "Eisenia"
uuid = "453d265d-8292-4a7b-a57c-dce3f9ae6acd"
authors = ["Cameron Prybol <cameron.prybol@gmail.com> and contributors"]
version = "0.1.0"

[deps]
BioAlignments = "00701ae9-d1dc-5365-b64a-a3a3ebf5695e"
BioSequences = "7e6ae17a-c86d-528c-b3b9-7f778a29fe59"
BioSymbols = "3c28c6f8-a34d-59c4-9654-267d177fcfa9"
DataStructures = "864edb3b-99cc-5e75-8d2d-829cb0a9cfe8"
DocStringExtensions = "ffbed154-4ef7-542d-bbb7-c09d3a79fcae"
GraphRecipes = "bd48cda9-67a9-57be-86fa-5b3c104eda73"
LightGraphs = "093fc24a-ae57-5d10-9952-331d41423f4d"
Plots = "91a5bcdd-55d7-5caf-9e0b-520d859cae80"
PrettyTables = "08abe8d2-0d0c-5749-adfa-8a2ac140af0d"
Random = "9a3f8284-a2c9-5f02-9a11-845980a1fd5c"
SparseArrays = "2f01184e-e22b-5df5-ae63-d93ebab69eaf"
StatsBase = "2913bbd2-ae8a-5f71-8c99-4fb6c76f3a91"
StatsPlots = "f3b207a7-027a-5e70-b257-86293d7955fd"

[compat]
<<<<<<< HEAD
LightGraphs = "1.3"
=======
StatsPlots = "0.14"
BioSequences = "2.0"
>>>>>>> a6401704
julia = "1.5"

[extras]
Test = "8dfed614-e22c-5e08-85e1-65c5234f0b40"

[targets]
test = ["Test"]<|MERGE_RESOLUTION|>--- conflicted
+++ resolved
@@ -19,12 +19,9 @@
 StatsPlots = "f3b207a7-027a-5e70-b257-86293d7955fd"
 
 [compat]
-<<<<<<< HEAD
 LightGraphs = "1.3"
-=======
 StatsPlots = "0.14"
 BioSequences = "2.0"
->>>>>>> a6401704
 julia = "1.5"
 
 [extras]
