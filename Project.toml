--- conflicted
+++ resolved
@@ -19,16 +19,13 @@
 StatsPlots = "f3b207a7-027a-5e70-b257-86293d7955fd"
 
 [compat]
-<<<<<<< HEAD
 DocStringExtensions = "0.8"
-=======
 GraphRecipes = "0.5"
 BioAlignments = "2.0"
 StatsBase = "0.33"
 LightGraphs = "1.3"
 StatsPlots = "0.14"
 BioSequences = "2.0"
->>>>>>> c0a6ae2b
 julia = "1.5"
 
 [extras]
