name = "Eisenia"
uuid = "453d265d-8292-4a7b-a57c-dce3f9ae6acd"
authors = ["Cameron Prybol <cameron.prybol@gmail.com> and contributors"]
version = "0.1.0"

[deps]
BioAlignments = "00701ae9-d1dc-5365-b64a-a3a3ebf5695e"
BioSequences = "7e6ae17a-c86d-528c-b3b9-7f778a29fe59"
BioSymbols = "3c28c6f8-a34d-59c4-9654-267d177fcfa9"
DataStructures = "864edb3b-99cc-5e75-8d2d-829cb0a9cfe8"
DocStringExtensions = "ffbed154-4ef7-542d-bbb7-c09d3a79fcae"
GraphRecipes = "bd48cda9-67a9-57be-86fa-5b3c104eda73"
LightGraphs = "093fc24a-ae57-5d10-9952-331d41423f4d"
Plots = "91a5bcdd-55d7-5caf-9e0b-520d859cae80"
PrettyTables = "08abe8d2-0d0c-5749-adfa-8a2ac140af0d"
Random = "9a3f8284-a2c9-5f02-9a11-845980a1fd5c"
SparseArrays = "2f01184e-e22b-5df5-ae63-d93ebab69eaf"
StatsBase = "2913bbd2-ae8a-5f71-8c99-4fb6c76f3a91"
StatsPlots = "f3b207a7-027a-5e70-b257-86293d7955fd"

[compat]
<<<<<<< HEAD
DataStructures = "0.18"
=======
DocStringExtensions = "0.8"
GraphRecipes = "0.5"
BioAlignments = "2.0"
StatsBase = "0.33"
LightGraphs = "1.3"
StatsPlots = "0.14"
BioSequences = "2.0"
>>>>>>> 4540836c
julia = "1.5"

[extras]
Test = "8dfed614-e22c-5e08-85e1-65c5234f0b40"

[targets]
test = ["Test"]<|MERGE_RESOLUTION|>--- conflicted
+++ resolved
@@ -19,9 +19,7 @@
 StatsPlots = "f3b207a7-027a-5e70-b257-86293d7955fd"
 
 [compat]
-<<<<<<< HEAD
 DataStructures = "0.18"
-=======
 DocStringExtensions = "0.8"
 GraphRecipes = "0.5"
 BioAlignments = "2.0"
@@ -29,7 +27,6 @@
 LightGraphs = "1.3"
 StatsPlots = "0.14"
 BioSequences = "2.0"
->>>>>>> 4540836c
 julia = "1.5"
 
 [extras]
