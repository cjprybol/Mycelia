{
 "cells": [
  {
   "cell_type": "code",
   "execution_count": 1,
   "id": "d721fa48-b788-4576-9cab-b93b33daf55e",
   "metadata": {
    "tags": []
   },
   "outputs": [
    {
     "name": "stderr",
     "output_type": "stream",
     "text": [
      "\u001b[32m\u001b[1m  Activating\u001b[22m\u001b[39m environment at `~/work/Mycelia/projects/viral-pangenome-discovery/notebooks/Project.toml`\n",
      "\u001b[32m\u001b[1m    Updating\u001b[22m\u001b[39m registry at `/opt/julia/registries/General`\n",
      "\u001b[32m\u001b[1m   Resolving\u001b[22m\u001b[39m package versions...\n",
      "\u001b[32m\u001b[1m  No Changes\u001b[22m\u001b[39m to `~/work/Mycelia/projects/viral-pangenome-discovery/notebooks/Project.toml`\n",
      "\u001b[32m\u001b[1m  No Changes\u001b[22m\u001b[39m to `~/work/Mycelia/projects/viral-pangenome-discovery/notebooks/Manifest.toml`\n",
      "\u001b[32m\u001b[1m   Resolving\u001b[22m\u001b[39m package versions...\n",
      "\u001b[32m\u001b[1m  No Changes\u001b[22m\u001b[39m to `~/work/Mycelia/projects/viral-pangenome-discovery/notebooks/Project.toml`\n",
      "\u001b[32m\u001b[1m  No Changes\u001b[22m\u001b[39m to `~/work/Mycelia/projects/viral-pangenome-discovery/notebooks/Manifest.toml`\n"
     ]
    }
   ],
   "source": [
    "import Pkg\n",
    "Pkg.activate(\".\")\n",
    "\n",
    "# not for the faint of heart!\n",
    "# Pkg.update()\n",
    "\n",
    "pkgs = [\n",
    "\"ProgressMeter\",\n",
    "]\n",
    "Pkg.add(pkgs)\n",
    "for pkg in pkgs\n",
    "    eval(Meta.parse(\"import $pkg\"))\n",
    "end\n",
    "\n",
    "Pkg.develop(path=\"../../..\")\n",
    "import Mycelia"
   ]
  },
  {
   "cell_type": "code",
   "execution_count": 6,
   "id": "fd121cfc-8a38-48ff-86f1-ef01f895353d",
   "metadata": {
    "tags": []
   },
   "outputs": [
    {
     "data": {
      "text/plain": [
       "download_and_filter_reads (generic function with 1 method)"
      ]
     },
     "execution_count": 6,
     "metadata": {},
     "output_type": "execute_result"
    }
   ],
   "source": [
    "function download_and_filter_reads(;outdir=\"\", srr_identifier=\"\")\n",
    "    \n",
    "    forward_reads = joinpath(outdir, \"$(srr_identifier)_1.fastq\")\n",
    "    reverse_reads = joinpath(outdir, \"$(srr_identifier)_2.fastq\")\n",
    "    forward_reads_gz = forward_reads * \".gz\"\n",
    "    reverse_reads_gz = reverse_reads * \".gz\"\n",
    "    trimmed_forward_reads = joinpath(outdir, \"trim_galore\", \"$(srr_identifier)_1_val_1.fq.gz\")\n",
    "    trimmed_reverse_reads = joinpath(outdir, \"trim_galore\", \"$(srr_identifier)_2_val_2.fq.gz\")\n",
    "\n",
    "    if !(isfile(trimmed_forward_reads) && isfile(trimmed_reverse_reads))\n",
    "        @info \"processing $(srr_identifier)\"\n",
    "        fasterq_dump(outdir=outdir, srr_identifier=srr_identifier)\n",
    "        trim_galore(outdir=outdir, identifier=srr_identifier)\n",
    "    # else\n",
    "        # @info \"$(srr_identifier) already processed...\"\n",
    "    end\n",
    "    isfile(forward_reads_gz) && rm(forward_reads_gz)\n",
    "    isfile(reverse_reads_gz) && rm(reverse_reads_gz)\n",
    "end"
   ]
  },
  {
   "cell_type": "code",
   "execution_count": 3,
   "id": "a0c2663a-7484-41fa-974b-face2309f6d3",
   "metadata": {
    "tags": []
   },
   "outputs": [
    {
     "data": {
      "text/plain": [
       "fasterq_dump (generic function with 1 method)"
      ]
     },
     "execution_count": 3,
     "metadata": {},
     "output_type": "execute_result"
    }
   ],
   "source": [
    "function fasterq_dump(;outdir=\"\", srr_identifier=\"\")\n",
    "    \n",
    "    forward_reads = joinpath(outdir, \"$(srr_identifier)_1.fastq\")\n",
    "    reverse_reads = joinpath(outdir, \"$(srr_identifier)_2.fastq\")\n",
    "    \n",
    "    forward_reads_gz = forward_reads * \".gz\"\n",
    "    reverse_reads_gz = reverse_reads * \".gz\"\n",
    "    \n",
    "    if !isfile(forward_reads_gz) && !isfile(reverse_reads_gz)\n",
    "        # --progress doesn't work well for jupyter output\n",
    "        fasterq_dump_cmd = `\n",
    "            fasterq-dump\n",
    "                --outdir $(outdir)\n",
    "                --mem 1G\n",
    "                --split-3\n",
    "                --threads $(min(Sys.CPU_THREADS, 4))\n",
    "                --skip-technical\n",
    "                $(srr_identifier)`\n",
    "        @time run(fasterq_dump_cmd)\n",
    "        run(`pigz $(forward_reads)`)\n",
    "        run(`pigz $(reverse_reads)`)\n",
    "    else\n",
    "        @info \"$(forward_reads_gz) & $(reverse_reads_gz) already present\"\n",
    "    end\n",
    "end"
   ]
  },
  {
   "cell_type": "code",
   "execution_count": 4,
   "id": "92d4aedc-4861-4d48-9276-4c222799c25e",
   "metadata": {
    "tags": []
   },
   "outputs": [
    {
     "data": {
      "text/plain": [
       "trim_galore (generic function with 1 method)"
      ]
     },
     "execution_count": 4,
     "metadata": {},
     "output_type": "execute_result"
    }
   ],
   "source": [
    "function trim_galore(;outdir=\"\", identifier=\"\")\n",
    "    \n",
    "    trim_galore_dir = joinpath(outdir, \"trim_galore\")\n",
    "    \n",
    "    forward_reads = joinpath(outdir, \"$(identifier)_1.fastq.gz\")\n",
    "    reverse_reads = joinpath(outdir, \"$(identifier)_2.fastq.gz\")\n",
    "    \n",
    "    trimmed_forward_reads = joinpath(trim_galore_dir, \"$(identifier)_1_val_1.fq.gz\")\n",
    "    trimmed_reverse_reads = joinpath(trim_galore_dir, \"$(identifier)_2_val_2.fq.gz\")\n",
    "    \n",
    "    # mamba install -c bioconda trim_galore\n",
    "    if !isfile(trimmed_forward_reads) && !isfile(trimmed_reverse_reads)\n",
    "        cmd = `conda run -n viral-pangenome-discovery trim_galore --suppress_warn --cores $(min(Sys.CPU_THREADS, 4)) --output_dir $(trim_galore_dir) --paired $(forward_reads) $(reverse_reads)`\n",
    "        run(cmd)\n",
    "    else\n",
    "        @info \"$(trimmed_forward_reads) & $(trimmed_reverse_reads) already present\"\n",
    "    end\n",
    "end"
   ]
  },
  {
   "cell_type": "code",
   "execution_count": 5,
   "id": "a16c3f90-5e31-46fa-ae9b-535e84a952bc",
   "metadata": {
    "tags": []
   },
   "outputs": [
    {
     "data": {
      "text/plain": [
       "594-element Vector{String}:\n",
       " \"SRR6399459\"\n",
       " \"SRR6399460\"\n",
       " \"SRR6399461\"\n",
       " \"SRR6399462\"\n",
       " \"SRR6399463\"\n",
       " \"SRR6399464\"\n",
       " \"SRR6399465\"\n",
       " \"SRR6399466\"\n",
       " \"SRR6399467\"\n",
       " \"SRR6399468\"\n",
       " \"SRR6399469\"\n",
       " \"SRR6399470\"\n",
       " \"SRR6399471\"\n",
       " ⋮\n",
       " \"SRR7365474\"\n",
       " \"SRR7365475\"\n",
       " \"SRR7365476\"\n",
       " \"SRR7365477\"\n",
       " \"SRR7365478\"\n",
       " \"SRR7365479\"\n",
       " \"SRR7365480\"\n",
       " \"SRR7365481\"\n",
       " \"SRR7365482\"\n",
       " \"SRR7365483\"\n",
       " \"SRR7365484\"\n",
       " \"SRR7365485\""
      ]
     },
     "execution_count": 5,
     "metadata": {},
     "output_type": "execute_result"
    }
   ],
   "source": [
    "srr_list = \"$(dirname(pwd()))/metadata/exposome/SraAccList.txt\"\n",
    "srr_identifiers = readlines(srr_list)"
   ]
  },
  {
   "cell_type": "code",
   "execution_count": null,
   "id": "9767c539-d540-498f-8ff2-55b450287543",
   "metadata": {
    "tags": []
   },
   "outputs": [
    {
     "name": "stderr",
     "output_type": "stream",
     "text": [
      "\u001b[32mProgress:   0%|▏                                        |  ETA: 0:12:54\u001b[39m┌ Info: processing SRR6399813\n",
      "└ @ Main In[6]:11\n"
     ]
    }
   ],
   "source": [
    "done = false\n",
    "while !done\n",
<<<<<<< HEAD
    "    ProgressMeter.@showprogress for srr_identifier in srr_identifiers\n",
=======
    "    ProgressMeter.@showprogress for srr_identifier in srr_identifiers[1:200]\n",
>>>>>>> ffe6d998
    "        sample_outdir = \"$(dirname(pwd()))/data/SRA/$(srr_identifier)\"\n",
    "        try\n",
    "            download_and_filter_reads(outdir=sample_outdir, srr_identifier=srr_identifier)\n",
    "        catch\n",
    "            @info \"failed on $(srr_identifier), trying again...\"\n",
    "        end\n",
    "    end\n",
    "    done = true\n",
    "end"
   ]
  }
 ],
 "metadata": {
  "kernelspec": {
   "display_name": "Julia 1.6.7",
   "language": "julia",
   "name": "julia-1.6"
  },
  "language_info": {
   "file_extension": ".jl",
   "mimetype": "application/julia",
   "name": "julia",
   "version": "1.6.7"
  }
 },
 "nbformat": 4,
 "nbformat_minor": 5
}<|MERGE_RESOLUTION|>--- conflicted
+++ resolved
@@ -240,11 +240,7 @@
    "source": [
     "done = false\n",
     "while !done\n",
-<<<<<<< HEAD
     "    ProgressMeter.@showprogress for srr_identifier in srr_identifiers\n",
-=======
-    "    ProgressMeter.@showprogress for srr_identifier in srr_identifiers[1:200]\n",
->>>>>>> ffe6d998
     "        sample_outdir = \"$(dirname(pwd()))/data/SRA/$(srr_identifier)\"\n",
     "        try\n",
     "            download_and_filter_reads(outdir=sample_outdir, srr_identifier=srr_identifier)\n",
