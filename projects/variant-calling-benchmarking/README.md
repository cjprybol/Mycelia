--- conflicted
+++ resolved
@@ -44,13 +44,10 @@
     - raven https://github.com/lbcb-sci/raven
 - [ ] hybrid-assembly
     - Mycelia
-<<<<<<< HEAD
     - couldn't get hybrid spades or polypolish to run 
-=======
 - didn't run
     - https://github.com/rrwick/Polypolish - too complex
     - hybrid metaspades - didn't due to mmap issue?
->>>>>>> d03341ca
     
 ## assembly-graph variant calling
 - [ ] graph-based variant calling
