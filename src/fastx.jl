--- conflicted
+++ resolved
@@ -754,8 +754,6 @@
 """
 $(DocStringExtensions.TYPEDSIGNATURES)
 
-<<<<<<< HEAD
-=======
 Prefix FASTQ read identifiers with a sample-specific tag to guarantee uniqueness.
 
 Streaming-friendly: reads are rewritten on the fly; optional mapping output can be
@@ -842,7 +840,6 @@
 """
 $(DocStringExtensions.TYPEDSIGNATURES)
 
->>>>>>> 5513966b
 Concatenate FASTQ/FASTA files (gz or plain) into a single gzipped output file.
 Maintains input order and works for both single-end and paired-end files (one stream).
 """
