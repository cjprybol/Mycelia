--- conflicted
+++ resolved
@@ -471,7 +471,6 @@
     # | gzip > reads.fastq.gz
 end
 
-<<<<<<< HEAD
 # cap at 4 threads, 1Gb per thread by default - this should be plenty fast enough for base usage, but open it up for higher performance!
 function jellyfish_count(;fastx, k, threads=min(4, Sys.CPU_THREADS), max_mem=min(threads*1e9, (Sys.total_memory() / 2)), canonical=false, outfile = ifelse(canonical, "$(fastx).k$(k).canonical.jf", "$(fastx).k$(k).jf"))
     @show fastx
@@ -629,7 +628,8 @@
         merge!(+, kmer_counts, record_counts)
     end
     return kmer_counts
-=======
+end
+
 function filter_long_reads(;
         in_fastq,
         out_fastq = replace(in_fastq, r"\.(fq\.gz|fastq\.gz|fastq|fq)$" => ".filtlong.fq.gz"),
@@ -774,7 +774,6 @@
     else
         return outfile
     end
->>>>>>> 3c24bdec
 end
 
 # dynamic import of files??
