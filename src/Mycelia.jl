module Mycelia

__precompile__(false)

# import ArgParse
import BioAlignments
import BioSequences
import BioSymbols
# import CairoMakie
import Clustering
import CodecZlib
import Conda
import CSV
import DataFrames
import DataStructures
import Dates
import DelimitedFiles
import Distances
import Distributions
import DocStringExtensions
import FASTX
import FileIO
import GenomicAnnotations
import GFF3
import GraphRecipes
import Graphs
import GLM
import HTTP
import JSON
import Kmers
import LsqFit
import MetaGraphs
import Mmap
import OrderedCollections
import Plots
import Primes
import ProgressMeter
import Random
import Statistics
import StatsBase
import StatsPlots
import XAM
import uCSV
import Downloads

import Pkg

# preserve definitions between code jldoctest code blocks
# https://juliadocs.github.io/Documenter.jl/stable/man/doctests/#Preserving-Definitions-Between-Blocks
# use this to build up a story as we go, where outputs of earlier defined functions feed into
# tests for further downstream functions

# if things fall out of date but look correct, update them automatically
# https://juliadocs.github.io/Documenter.jl/stable/man/doctests/#Fixing-Outdated-Doctests

const METADATA = joinpath(dirname(dirname(pathof(Mycelia))), "docs", "metadata")
const DNA_ALPHABET = BioSymbols.ACGT
const RNA_ALPHABET = BioSymbols.ACGU
# const AA_ALPHABET = filter(
#     x -> !(BioSymbols.isambiguous(x) || BioSymbols.isgap(x) || BioSymbols.isterm(x)),
#     BioSymbols.alphabet(BioSymbols.AminoAcid))
const AA_ALPHABET = filter(
    x -> !(BioSymbols.isambiguous(x) || BioSymbols.isgap(x)),
    BioSymbols.alphabet(BioSymbols.AminoAcid))

function find_mamba()
    try
        CONDA_RUNNER = strip(read(`which mamba`, String))
        return CONDA_RUNNER
    catch
        CONDA_RUNNER = joinpath(Conda.BINDIR, "mamba")
        return CONDA_RUNNER
    end
end

# can add support for conda too if needed
const CONDA_RUNNER = find_mamba()
const FASTQ_REGEX = r"\.(fq\.gz|fastq\.gz|fastq|fq)$"
const FASTA_REGEX = r"\.(fa\.gz|fasta\.gz|fna\.gz|fasta|fa|fna)$"

function add_bioconda_env(pkg; force=false)
    try
        current_environments = Set(first.(filter(x -> length(x) == 2, split.(filter(x -> !occursin(r"^#", x), readlines(`$(CONDA_RUNNER) env list`))))))
        if !(pkg in current_environments) || force
            @info "installing conda environment $(pkg)"
            run(`$(CONDA_RUNNER) create -c conda-forge -c bioconda -c defaults --strict-channel-priority -n $(pkg) $(pkg) -y`)
            run(`$(CONDA_RUNNER) clean --all -y`)
        else
            @info "conda environment $(pkg) already present; set force=true to update/re-install"
        end
    catch
        add_bioconda_envs()
        current_environments = Set(first.(filter(x -> length(x) == 2, split.(filter(x -> !occursin(r"^#", x), readlines(`$(CONDA_RUNNER) env list`))))))
        if !(pkg in current_environments) || force
            @info "installing conda environment $(pkg)"
            run(`$(CONDA_RUNNER) create -c conda-forge -c bioconda -c defaults --strict-channel-priority -n $(pkg) $(pkg) -y`)
            run(`$(CONDA_RUNNER) clean --all -y`)
        else
            @info "conda environment $(pkg) already present; set force=true to update/re-install"
        end
    end
end

function add_bioconda_envs(;all=false, force=false)
    if !isfile(CONDA_RUNNER) && (basename(CONDA_RUNNER) == "mamba")
        Conda.add("mamba")
    end
    if !isfile(joinpath(Conda.BINDIR, "pigz"))
        run(`$(CONDA_RUNNER) install pigz -y`)
    end
    current_environments = Set(first.(filter(x -> length(x) == 2, split.(filter(x -> !occursin(r"^#", x), readlines(`$(CONDA_RUNNER) env list`))))))
    # https://github.com/JuliaPy/Conda.jl/issues/185#issuecomment-1145149905
    if all
        for pkg in [
            "art",
            # "bioconvert",
            "badread",
            "bcftools",
            "bedtools",
            "blast",
            "clair3-illumina",
            "clair3",    
            # "bwa",
            # "bwa-mem2",
            # "deepvariant",
            "emboss",
            "filtlong",
            # "freebayes",
            "flye",
            "gatk4",
            # "gffread",
            "htslib",
            "megahit",
            "medaka",
            "minimap2",
            "mmseqs2",
            "nanocaller",
            "nanovar",
            # "nanoq",
            # "nanosim",
            # "nanosim-h",
            "ncbi-datasets-cli",
            "pggb",
            "picard",
            # "polypolish",
            "prodigal",
            "raven-assembler",
            "rtg-tools",
            "samtools",
            "sniffles",
            "sourmash",
            "spades",
            "tabix",
            "transtermhp",
            "trim-galore",
            "vcftools",
            "vg"
            ]
            if !(pkg in current_environments) || force
                @info "installing conda environment $(pkg)"
                add_bioconda_env(pkg)
            else
                @info "conda environment $(pkg) already present; set force=true to update/re-install"
            end
        end
    end
    run(`$(CONDA_RUNNER) clean --all -y`)
end

"""
$(DocStringExtensions.TYPEDSIGNATURES)

Submit a command to SLURM using sbatch
"""
function scg_sbatch(;
        job_name::String,
        mail_user::String,
        mail_type::String="ALL",
        logdir::String=pwd(),
        partition::String,
        account::String,
        nodes::Int=1,
        ntasks::Int=1,
        time::String="1-00:00:00",
        cpus_per_task::Int=1,
        mem_gb::Int=cpus_per_task * 8,
        cmd::String
    )
    submission = 
    `sbatch
    --job-name=$(job_name)
    --mail-user=$(mail_user)
    --mail-type=$(mail_type)
    --error=$(logdir)/%j.%x.err
    --output=$(logdir)/%j.%x.out
    --partition=$(partition)
    --account=$(account)
    --nodes=$(nodes)
    --ntasks=$(ntasks)
    --time=$(time)   
    --cpus-per-task=$(cpus_per_task)
    --mem=$(mem_gb)G
    --wrap $(cmd)
    `
    run(submission)
    sleep(1)
    return true
end

"""
$(DocStringExtensions.TYPEDSIGNATURES)

Submit a command to SLURM using sbatch

https://docs.nersc.gov/jobs/policy/
https://docs.nersc.gov/systems/perlmutter/architecture/#cpu-nodes

default is to use shared qos

use
- regular
- preempt (reduced credit usage but not guaranteed to finish)
- premium (priorty runs limited to 5x throughput)

max request is 512Gb memory and 128 cores per node
"""
function nersc_sbatch(;
        job_name::String,
        mail_user::String,
        mail_type::String="ALL",
        logdir::String=pwd(),
        qos::String="shared",
        nodes::Int=1,
        ntasks::Int=1,
        time::String="1-00:00:00",
        cpus_per_task::Int=1,
        mem_gb::Int=cpus_per_task * 4,
        cmd::String,
        constrain::String="cpu"
    )
    submission = 
    `sbatch
    --job-name=$(job_name)
    --mail-user=$(mail_user)
    --mail-type=$(mail_type)
    --error=$(logdir)/%j.%x.err
    --output=$(logdir)/%j.%x.out
    --qos=$(qos)
    --nodes=$(nodes)
    --ntasks=$(ntasks)
    --time=$(time)   
    --cpus-per-task=$(cpus_per_task)
    --mem=$(mem_gb)G
    --constraint=cpu
    --wrap $(cmd)
    `
    run(submission)
    sleep(1)
    return true
end

function fasta_genome_size(fasta_file)
    return reduce(sum, map(record -> length(FASTX.sequence(record)), Mycelia.open_fastx(fasta_file)))
end

function gfa_to_fasta(;gfa, fasta=gfa * ".fna")
    Mycelia.add_bioconda_env("gfatools")
    p = pipeline(`$(Mycelia.CONDA_RUNNER) run --live-stream -n gfatools gfatools gfa2fa $(gfa)`, fasta)
    run(p)
    return fasta
    # collect(GraphicalFragmentAssembly.Reader(open(primary_contig_gfa)))
    # open(fasta, "w") do io
    #     fastx_io = FASTX.FASTA.Writer(io)
    #     gfa_graph = Mycelia.parse_gfa(gfa)
    #     for v in Graphs.vertices(gfa_graph)
    #         record = FASTX.FASTA.Record(gfa_graph.vprops[v][:identifier], gfa_graph.vprops[v][:sequence])
    #         write(fastx_io, record)
    #     end
    #     close(fastx_io)
    # end
end

function determine_fasta_coverage(bam)
    genome_coverage_file = bam * ".coverage.txt"
    if !isfile(genome_coverage_file)
        run(pipeline(`$(Mycelia.CONDA_RUNNER) run --live-stream -n bedtools bedtools genomecov -d -ibam $(bam)`, genome_coverage_file))
    end
    return genome_coverage_file
end

#outdir="$(homedir())/software/bandage"
# I don't think that this is very portable - assumes sudo and linux
# can make a bandage_jll to fix this longer term
function download_bandage(outdir="/usr/local/bin")
    bandage_executable = joinpath(outdir, "Bandage")
    if !isfile(bandage_executable)
        run(`wget https://github.com/rrwick/Bandage/releases/download/v0.8.1/Bandage_Ubuntu_static_v0_8_1.zip`)
        run(`unzip Bandage_Ubuntu_static_v0_8_1.zip`)
        isfile("sample_LastGraph") && rm("sample_LastGraph")
        isfile("Bandage_Ubuntu_static_v0_8_1.zip") && rm("Bandage_Ubuntu_static_v0_8_1.zip")
        run(`sudo mv Bandage $(outdir)`)
    end
    return bandage_executable
end

function annotate_fasta(;
        fasta,
        identifier = replace(basename(fasta), r"\.f(na|asta|a)" => ""),
        basedir = identifier,
        mmseqsdb = "$(homedir())/workspace/mmseqs/UniRef50"
    )
    mkpath(basedir)
    f = joinpath(basedir, basename(fasta))
    # make this an rclone copy for portability
    cp(fasta, f, force=true)
    Mycelia.run_prodigal(fasta_file=f)
    nucleic_acid_fasta = f * ".prodigal.fna"
    amino_acid_fasta = f * ".prodigal.faa"
    gff_file = f * ".prodigal.gff"

    mmseqs_outfile = Mycelia.run_mmseqs_easy_search(query_fasta=amino_acid_fasta, target_database=mmseqsdb)
    mmseqs_gff_file = Mycelia.write_gff(gff = Mycelia.update_gff_with_mmseqs(gff_file, mmseqs_outfile), outfile = mmseqs_outfile * ".gff")
    transterm_gff_file = Mycelia.transterm_output_to_gff(Mycelia.run_transterm(fasta=f))

    joint_gff = Mycelia.write_gff(
        gff=sort!(DataFrames.vcat(Mycelia.read_gff(mmseqs_gff_file), Mycelia.read_gff(transterm_gff_file)), ["#seqid", "start", "end"]),
        outfile=f * ".gff")
    annotated_genbank = Mycelia.fasta_and_gff_to_genbank(fasta=f, gff=joint_gff, genbank = joint_gff * ".genbank")

    transterm_gff_file_raw_fasta = Mycelia.transterm_output_to_gff(Mycelia.run_transterm(fasta=f))
    joint_gff_raw_fasta = Mycelia.write_gff(
        gff=sort!(DataFrames.vcat(Mycelia.read_gff(mmseqs_gff_file), Mycelia.read_gff(transterm_gff_file_raw_fasta)), ["#seqid", "start", "end"]),
        outfile=f * ".transterm_raw.gff")
    annotated_genbank = Mycelia.fasta_and_gff_to_genbank(fasta=f, gff=joint_gff_raw_fasta, genbank = joint_gff_raw_fasta * ".genbank")
    return basedir
end

function rclone_list_directories(path)
    directories = [join(split(line)[5:end], " ") for line in eachline(open(`rclone lsd $(path)`))]
    directories = joinpath.(path, directories)
    return directories
end

function mmseqs_pairwise_search(;fasta, output=fasta*".mmseqs_easy_search_pairwise")
    Mycelia.add_bioconda_env("mmseqs2")
    mkpath(output)
    run(`$(Mycelia.CONDA_RUNNER) run --live-stream -n mmseqs2 mmseqs easy-search
        $(fasta)
        $(fasta)
        $(output)/$(basename(fasta)).mmseqs_pairwise_search.txt $(tempdir())
        --format-mode 4
        --format-output query,qheader,target,theader,pident,fident,nident,alnlen,mismatch,gapopen,qstart,qend,qlen,tstart,tend,tlen,evalue,bits
        --start-sens 1 -s 7 --sens-steps 7 --sort-results 1 --remove-tmp-files 1 --search-type 3`)
    return output
end

function mmseqs_easy_linclust(;fasta, output=fasta*".mmseqs_easy_linclust", tmp=tempdir())
    Mycelia.add_bioconda_env("mmseqs2")   
    run(`$(Mycelia.CONDA_RUNNER) run --live-stream -n mmseqs2 mmseqs createdb $(fasta) $(fasta)_DB`)
    run(`$(Mycelia.CONDA_RUNNER) run --live-stream -n mmseqs2 mmseqs createindex --search-type 3 $(fasta)_DB $(tempdir())`)
    run(`$(Mycelia.CONDA_RUNNER) run --live-stream -n mmseqs2 mmseqs easy-linclust $(fasta)_DB $(output) $(tmp)`)
    run(`$(Mycelia.CONDA_RUNNER) run --live-stream -n mmseqs2 mmseqs createtsv $(fasta)_DB $(fasta)_DB $(output) $(output).tsv`)
    return "$(output).tsv"
end

function mmseqs_easy_cluster(;fasta, output=fasta*".mmseqs_easy_cluster", tmp=tempdir())
    Mycelia.add_bioconda_env("mmseqs2")
    run(`Mycelia.CONDA_RUNNER run --live-stream -n mmseqs2 mmseqs easy-cluster $(fasta) $(output) $(tmp) --min-seq-id 0.5 -c 0.8 --cov-mode 1`)
    run(`$(Mycelia.CONDA_RUNNER) run --live-stream -n mmseqs2 mmseqs createtsv $(fasta) $(fasta) $(output) $(output).tsv`)
    return "$(output).tsv"
end

function filter_long_reads(;
        in_fastq,
        out_fastq = replace(in_fastq, r"\.(fq\.gz|fastq\.gz|fastq|fq)$" => ".filtlong.fq.gz"),
        min_mean_q = 20,
        keep_percent = 95
    )
    Mycelia.add_bioconda_env("filtlong")
    p1 = pipeline(
        `$(Mycelia.CONDA_RUNNER) run --live-stream -n filtlong filtlong --min_mean_q $(min_mean_q) --keep_percent $(keep_percent) $(in_fastq)`,
        `pigz`
    )
    p2 = pipeline(p1, out_fastq)
    return p2
end

function export_blast_db(;path_to_db, fasta = path_to_db * ".fna.gz")
    Mycelia.add_bioconda_env("blast")
    if !isfile(fasta)
        # -long_seqids adds GI identifiers - these are cross-referenceable through other means so I'm dropping
        @time run(pipeline(pipeline(`$(Mycelia.CONDA_RUNNER) run --live-stream -n blast blastdbcmd  -entry all -outfmt '%f' -db $(path_to_db)`, `pigz`), fasta))
    else
        @info "$(fasta) already present"
    end
end

function fastx_stats(fastq)
    Mycelia.add_bioconda_env("seqkit")
    run(`$(Mycelia.CONDA_RUNNER) run --live-stream -n seqkit seqkit stats $(fastq)`)
end

function subsample_reads_seqkit(;in_fastq::String, out_fastq::String="", n_reads::Union{Missing, Int}=missing, proportion_reads::Union{Missing, Float64}=missing)
    Mycelia.add_bioconda_env("seqkit")
    if ismissing(n_reads) && ismissing(proportion_reads)
        error("please specify the number or proportion of reads")
    elseif !ismissing(n_reads)
        p = pipeline(`$(Mycelia.CONDA_RUNNER) run --live-stream -n seqkit seqkit sample --two-pass --number $(n_reads) $(in_fastq)`, `gzip`)
        if isempty(out_fastq)
            out_fastq = replace(in_fastq, Mycelia.FASTQ_REGEX => ".seqkit.N$(n_reads).fq.gz")
        end
    elseif !ismissing(proportion_reads)
        p = pipeline(`$(Mycelia.CONDA_RUNNER) run --live-stream -n seqkit seqkit sample --proportion $(proportion_reads) $(in_fastq)`, `gzip`)
        if isempty(out_fastq)
            out_fastq = replace(in_fastq, Mycelia.FASTQ_REGEX => ".seqkit.P$(proportion_reads).fq.gz")
        end
    end
    @assert !isempty(out_fastq)
    run(pipeline(p, out_fastq))
    return out_fastq
end

# function subsample_reads_seqtk(;in_fastq::String, out_fastq="", n_reads::Union{Missing, Int}=missing, proportion_reads::Union{Missing, Float64}=missing)
#     Mycelia.add_bioconda_env("seqtk")
#     if ismissing(n_reads) && ismissing(proportion_reads)
#         error("please specify the number or proportion of reads")
#     elseif !ismissing(n_reads)
#         p = pipeline(`$(Mycelia.CONDA_RUNNER) run --live-stream -n seqtk seqtk sample -2 $(n_reads) $(in_fastq)`, `gzip`)
#         if isempty(out_fastq)
#             out_fastq = replace(in_fastq, Mycelia.FASTQ_REGEX => ".seqtk.N$(n_reads).fq.gz")
#         end
#     elseif !ismissing(proportion_reads)
#         p = pipeline(`$(Mycelia.CONDA_RUNNER) run --live-stream -n seqtk seqtk sample -2 $(proportion_reads) $(in_fastq)`, `gzip`)
#         if isempty(out_fastq)
#             out_fastq = replace(in_fastq, Mycelia.FASTQ_REGEX => ".seqtk.P$(proportion_reads).fq.gz")
#         end
#     end
#     @assert !isempty(out_fastq)
#     run(pipeline(p, out_fastq))
#     return out_fastq
# end

# subsample_reads_seqtk(in_fastq = fastq, n_reads=10)


"""
$(DocStringExtensions.TYPEDSIGNATURES)

Will write out reads as SAM and also write out an error free SAM. Choose the reads from the version you want
"""
# # ? art short read
function simulate_short_reads()
    # $(Mycelia.MAMBA) run --live-stream -n art \
    # art_illumina \
    # --samout \
    # --errfree \
    # --paired \
    # --seqSys HS25 \
    # --len 150 \
    # --mflen 500 \
    # --sdev 10 \
    # --in $(fasta_file) \
    # --out $(fasta_file).art.$(coverage)x. \
    # --rcount
end

"""
$(DocStringExtensions.TYPEDSIGNATURES)

quantity is either fold coverage, or total bases sequenced - NOT TOTAL READS

To go by total reads, do # reads * 15,000 = quantity
"""
function simulate_pacbio_reads(;fasta, quantity, outfile=replace(fasta, Mycelia.FASTA_REGEX => ".badread.$(quantity).fq.gz"))
    if !isfile(outfile)
        Mycelia.add_bioconda_env("badread")
        p = pipeline(`$(Mycelia.CONDA_RUNNER) run --live-stream -n badread badread simulate --error_model pacbio2021 --qscore_model pacbio2021 --identity 30,3 --reference $(fasta) --quantity $(quantity)`, `gzip`)
        run(pipeline(p, outfile))
    else
        @info "$(outfile) already exists, skipping..."
    end
    return outfile
end
    
function simulate_nanopore_reads()
# badread simulate --reference ref.fasta --quantity 50x | gzip > reads.fastq.gz
end

function simulate_nearly_perfect_long_reads()
    # badread simulate --reference ref.fasta --quantity 50x --error_model random \
    # --qscore_model ideal --glitches 0,0,0 --junk_reads 0 --random_reads 0 --chimeras 0 \
    # --identity 30,3 --length 40000,20000 --start_adapter_seq "" --end_adapter_seq "" \
    # | gzip > reads.fastq.gz
end

# conda install -c bioconda kmer-jellyfish
# count, bc, info, stats, histo, dump, merge, query, cite, mem, jf
# cap at 4 threads, 8Gb per thread by default - this should be plenty fast enough for base usage, but open it up for higher performance!
function jellyfish_count(;fastx, k, threads=min(4, Sys.CPU_THREADS), max_mem=min(threads*8e9, (Sys.total_memory() / 2)), canonical=false, outfile = ifelse(canonical, "$(fastx).k$(k).canonical.jf", "$(fastx).k$(k).jf"))
    # @show fastx
    # @show k
    # @show threads
    # @show max_mem
    # @show canonical
    # @show outfile
    Mycelia.add_bioconda_env("kmer-jellyfish")
    mem = Int(floor(max_mem))
    
    # Usage: jellyfish mem [options] file:path+

    # Give memory usage information

    # The mem subcommand gives some information about the memory usage of
    # Jellyfish when counting mers. If one replace 'count' by 'mem' in the
    # command line, it displays the amount of memory needed. All the
    # switches of the count subcommand are supported, although only the
    # meaningful one for computing the memory usage are used.

    # If the '--size' (-s) switch is omitted and the --mem switch is passed
    # with an amount of memory in bytes, then the largest size that fit in
    # that amount of memory is returned.

    # The memory usage information only takes into account the hash to store
    # the k-mers, not various buffers (e.g. in parsing the input files). But
    # typically those will be small in comparison to the hash.

    # Options (default value in (), *required):
    #  -m, --mer-len=uint32                    *Length of mer
    #  -s, --size=uint64                        Initial hash size
    #  -c, --counter-len=Length in bits         Length bits of counting field (7)
    #  -p, --reprobes=uint32                    Maximum number of reprobes (126)
    #      --mem=uint64                         Return maximum size to fit within that memory
    #      --bc=peath                           Ignored switch
    #      --usage                              Usage
    #  -h, --help                               This message
    #      --full-help                          Detailed help
    #  -V, --version                            Version
    
    jellyfish_buffer_size = parse(Int, first(split(read(`$(Mycelia.CONDA_RUNNER) run --live-stream -n kmer-jellyfish jellyfish mem --mer-len $(k) --mem $(mem)`, String))))
    # @show jellyfish_buffer_size    
    # Usage: jellyfish count [options] file:path+
    # Count k-mers in fasta or fastq files
    # Options (default value in (), *required):
    #  -m, --mer-len=uint32                    *Length of mer
    #  -s, --size=uint64                       *Initial hash size
    #  -t, --threads=uint32                     Number of threads (1)
    #      --sam=PATH                           SAM/BAM/CRAM formatted input file
    #  -F, --Files=uint32                       Number files open simultaneously (1)
    #  -g, --generator=path                     File of commands generating fast[aq]
    #  -G, --Generators=uint32                  Number of generators run simultaneously (1)
    #  -S, --shell=string                       Shell used to run generator commands ($SHELL or /bin/sh)
    #  -o, --output=string                      Output file (mer_counts.jf)
    #  -c, --counter-len=Length in bitsM         Length bits of counting field (7)
    #      --out-counter-len=Length in bytes    Length in bytes of counter field in output (4)
    #  -C, --canonical                          Count both strand, canonical representation (false)
    #      --bc=peath                           Bloom counter to filter out singleton mers
    #      --bf-size=uint64                     Use bloom filter to count high-frequency mers
    #      --bf-fp=double                       False positive rate of bloom filter (0.01)
    #      --if=path                            Count only k-mers in this files
    #  -Q, --min-qual-char=string               Any base with quality below this character is changed to N
    #      --quality-start=int32                ASCII for quality values (64)
    #      --min-quality=int32                  Minimum quality. A base with lesser quality becomes an N
    #  -p, --reprobes=uint32                    Maximum number of reprobes (126)
    #      --text                               Dump in text format (false)
    #      --disk                               Disk operation. Do not do size doubling (false)
    #  -L, --lower-count=uint64                 Don't output k-mer with count < lower-count
    #  -U, --upper-count=uint64                 Don't output k-mer with count > upper-count
    #      --timing=Timing file                 Print timing information
    #      --usage                              Usage
    #  -h, --help                               This message
    #      --full-help                          Detailed help
    #  -V, --version                            Version
    if canonical
        cmd = `$(Mycelia.CONDA_RUNNER) run --live-stream -n kmer-jellyfish jellyfish count --canonical --size $(jellyfish_buffer_size) --threads $(threads) --mer-len $(k) --output $(outfile) /dev/fd/0`
    else
        cmd = `$(Mycelia.CONDA_RUNNER) run --live-stream -n kmer-jellyfish jellyfish count --size $(jellyfish_buffer_size) --threads $(threads) --mer-len $(k) --output $(outfile) /dev/fd/0`
    end
    if occursin(r"\.gz$", fastx)
        open_cmd = `gzip -dc $(fastx)`
    else
        open_cmd = `cat $(fastx)`
    end
    temp_tab = outfile * ".tsv"
    tabular_counts = temp_tab * ".gz"
    
    if !isfile(tabular_counts)
        if !isfile(outfile)
            run(pipeline(open_cmd, cmd))
        end
        if !isfile(temp_tab)
            run(`$(Mycelia.CONDA_RUNNER) run --live-stream -n kmer-jellyfish jellyfish dump --column --tab --output $(temp_tab) $(outfile)`)
        end
        run(`gzip $(temp_tab)`)
    end
    
    # temp_fasta = outfile * ".fna"
    # fna_counts = temp_fasta * ".gz"
    # if !isfile(fna_counts)
    #     run(`$(Mycelia.CONDA_RUNNER) run --live-stream -n kmer-jellyfish jellyfish dump --output $(temp_fasta) $(outfile)`)
    #     run(`gzip $(temp_fasta)`)
    # end

    # Usage: jellyfish dump [options] db:path
    # Dump k-mer counts
    # By default, dump in a fasta format where the header is the count and
    # the sequence is the sequence of the k-mer. The column format is a 2
    # column output: k-mer count.
    # Options (default value in (), *required):
    #  -c, --column                             Column format (false)
    #  -t, --tab                                Tab separator (false)
    #  -L, --lower-count=uint64                 Don't output k-mer with count < lower-count
    #  -U, --upper-count=uint64                 Don't output k-mer with count > upper-count
    #  -o, --output=string                      Output file
    #      --usage                              Usage
    #  -h, --help                               This message
    #  -V, --version                            Version

    # Usage: jellyfish histo [options] db:path
    #  -l, --low=uint64                         Low count value of histogram (1)
    #  -h, --high=uint64                        High count value of histogram (10000)
    #  -f, --full                               Full histo. Don't skip count 0. (false)
    #  -o, --output=string                      Output file
    # histogram = outfile * ".histogram"
    # if !isfile(histogram)
    #     # 10000000000
    #     # ^ runs out of memory
    #     # 10000
    #     run(`$(Mycelia.CONDA_RUNNER) run --live-stream -n kmer-jellyfish jellyfish histo --low 1 --high 10000 --output $(histogram) $(outfile)`)
    # end
    # return (;outfile, fna_counts, tabular_counts, histogram)
    isfile(outfile) && rm(outfile)
    return tabular_counts
end


# 7
# 0.169580 seconds (587.93 k allocations: 39.458 MiB, 76.55% compilation time)
# 11
# 4.420040 seconds (194.49 k allocations: 11.566 MiB)
# 13
# 20.690993 seconds (521.75 k allocations: 37.253 MiB, 0.58% compilation time)
# 17
# 412.670050 seconds (529.86 k allocations: 37.007 MiB, 0.03% compilation time)
function jellyfish_counts_to_kmer_frequency_histogram(jellyfish_counts_file, outfile=replace(jellyfish_counts_file, r"\.tsv\.gz$" => ".count_histogram.tsv"))
    # sorting with LC_ALL=C is the biggest speed up here of anything I've found
    if !isfile(outfile)
        io = open(pipeline(
                `gzip -dc $(jellyfish_counts_file)`,
                `cut -f2`,
                Cmd(`sort --temporary-directory . --compress-program gzip --numeric --stable`, env=Dict("LC_ALL" => "C")),
                `uniq --count`,
                `sed 's/^ *//'`,
                `sed 's/ /\t/'`
                ))
        frequency_histogram_table = CSV.read(io, DataFrames.DataFrame, header=["number of kmers", "number of observations"], delim='\t')
        CSV.write(outfile, frequency_histogram_table, delim='\t')
    else
        @info "$(outfile) already exists"
    end
    return outfile
end


# Usage: jellyfish merge [options] input:string+

# Merge jellyfish databases

# Options (default value in (), *required):
#  -o, --output=string                      Output file (mer_counts_merged.jf)
#  -m, --min                                Compute min count instead of sum (false)
#  -M, --max                                Compute max count instead of sum (false)
#  -j, --jaccard                            Compute the jaccard and weighted jaccard similarities (false)
#  -L, --lower-count=uint64                 Don't output k-mer with count < lower-count
#  -U, --upper-count=uint64                 Don't output k-mer with count > upper-count
#      --usage                              Usage
#  -h, --help                               This message
#  -V, --version                            Version

# Usage: jellyfish query [options] file:path mers:string+

# Query a Jellyfish database

# Options (default value in (), *required):
#  -s, --sequence=path                      Output counts for all mers in sequence
#  -o, --output=path                        Output file (stdout)
#  -i, --interactive                        Interactive, queries from stdin (false)
#  -l, --load                               Force pre-loading of database file into memory (false)
#  -L, --no-load                            Disable pre-loading of database file into memory (false)
#  -U, --usage                              Usage
#  -h, --help                               This message
#  -V, --version                            Version



function jitter(x, n)
    return [x + rand() / 3 * (ifelse(rand(Bool), 1, -1)) for i in 1:n]
end

function fasta_to_reference_kmer_counts(;kmer_type, fasta)
    kmer_counts = Dict{kmer_type, Int}()
    for record in Mycelia.open_fastx(fasta)
        record_sequence = BioSequences.LongDNA{2}(FASTX.sequence(record))
        forward_counts = StatsBase.countmap(kmer for (i, kmer) in Kmers.EveryKmer{kmer_type}(record_sequence))
        reverse_counts = StatsBase.countmap(kmer for (i, kmer) in Kmers.EveryKmer{kmer_type}(BioSequences.reverse_complement(record_sequence)))
        record_counts = merge(+, forward_counts, reverse_counts)
        merge!(+, kmer_counts, record_counts)
    end
    return kmer_counts
end

function filter_long_reads(;
        in_fastq,
        out_fastq = replace(in_fastq, r"\.(fq\.gz|fastq\.gz|fastq|fq)$" => ".filtlong.fq.gz"),
        min_mean_q = 20,
        keep_percent = 95
    )
    Mycelia.add_bioconda_env("filtlong")
    p1 = pipeline(
        `$(Mycelia.CONDA_RUNNER) run --live-stream -n filtlong filtlong --min_mean_q $(min_mean_q) --keep_percent $(keep_percent) $(in_fastq)`,
        `pigz`
    )
    p2 = pipeline(p1, out_fastq)
    return p2
end

"""
$(DocStringExtensions.TYPEDSIGNATURES)

My standard pacbio aligning and sorting. No filtering done in this step.

Use shell_only=true to get string command to submit to SLURM
"""
function map_pacbio_reads(;
        fastq,
        reference_fasta,
        temp_sam_outfile = fastq * "." * basename(reference_fasta) * "." * "minimap2.sam",
        # outfile = replace(temp_sam_outfile, ".sam" => ".sorted.bam"),
        outfile = replace(temp_sam_outfile, ".sam" => ".sorted.sam.gz"),
        threads = Sys.CPU_THREADS,
        # 4G is the default
        # for 512Gb RAM this will ask for 102G of index
        index_chunk_size="$(Int(floor(Sys.total_memory()/5 / 1e9)))G",
        shell_only = false
    )
    @show index_chunk_size
    @show threads
    Mycelia.add_bioconda_env("minimap2")
    Mycelia.add_bioconda_env("samtools")
    if shell_only
        # cmd =
        # """
        # $(Mycelia.CONDA_RUNNER) run --live-stream -n minimap2 minimap2 -t $(threads) -ax map-hifi $(reference_fasta) $(fastq) --split-prefix=$(temp_sam_outfile).tmp -o $(temp_sam_outfile) \\
        # && $(Mycelia.CONDA_RUNNER) run --live-stream -n samtools samtools sort --threads $(threads) $(temp_sam_outfile) \\
        # | $(Mycelia.CONDA_RUNNER) run --live-stream -n samtools samtools view -bh -o $(outfile) \\
        # && rm $(temp_sam_outfile)
        # """
        # return cmd
    else
        if !isfile(outfile)
            map = `$(Mycelia.CONDA_RUNNER) run --live-stream -n minimap2 minimap2 -t $(threads) -I$(index_chunk_size) -ax map-hifi $(reference_fasta) $(fastq) --split-prefix=$(temp_sam_outfile).tmp -o $(temp_sam_outfile)`
            run(map)
            # note - mapping to NCBI NT has too many sequences and header is invalid BAM spec
            # switch to writing out gzip compressed sam instead
            # p = pipeline(
            #     `$(Mycelia.CONDA_RUNNER) run --live-stream -n samtools samtools sort --threads $(threads) $(temp_sam_outfile)`,
            #     `$(Mycelia.CONDA_RUNNER) run --live-stream -n samtools samtools view -bh -o $(outfile)`
            # )
            p = pipeline(
                `$(Mycelia.CONDA_RUNNER) run --live-stream -n samtools samtools sort --threads $(threads) $(temp_sam_outfile)`,
                `gzip`
            )
            # run(pipeline(p))
            run(pipeline(p, outfile))
            rm(temp_sam_outfile)
        else
            @info "$(outfile) already present"
        end
    end
end

# """
# My standard pacbio aligning and sorting. No filtering done in this step.

# Use shell_only=true to get string command to submit to SLURM
# """
# function minimap_index_pacbio(;
#         reference_fasta,
#         outfile = replace(reference_fasta, Mycelia.FASTA_REGEX => ".pacbio.mmi"),
#         threads = Sys.CPU_THREADS,
#         shell_only = false
#     )
#     Mycelia.add_bioconda_env("minimap2")
#     Mycelia.add_bioconda_env("samtools")
#     if shell_only
#         cmd =
#         """
#         $(Mycelia.CONDA_RUNNER) run --live-stream -n minimap2 minimap2 -t $(threads) -ax map-pb $(reference_fasta) $(fastq) --split-prefix=$(temp_sam_outfile).tmp -o $(temp_sam_outfile) \\
#         && $(Mycelia.CONDA_RUNNER) run --live-stream -n samtools samtools sort --threads $(threads) $(temp_sam_outfile) \\
#         | $(Mycelia.CONDA_RUNNER) run --live-stream -n samtools samtools view -bh -o $(outfile) \\
#         && rm $(temp_sam_outfile)
#         """
#         return cmd
#     else
#         if !isfile(outfile)
#             map = `$(Mycelia.CONDA_RUNNER) run --live-stream -n minimap2 minimap2 -t $(threads) -ax map-pb $(reference_fasta) $(fastq) --split-prefix=$(temp_sam_outfile).tmp -o $(temp_sam_outfile)`
#             run(map)
#             p = pipeline(
#                 `$(Mycelia.CONDA_RUNNER) run --live-stream -n samtools samtools sort --threads $(threads) $(temp_sam_outfile)`,
#                 `$(Mycelia.CONDA_RUNNER) run --live-stream -n samtools samtools view -bh -o $(outfile)`
#             )
#             run(p)
#             rm(temp_sam_outfile)
#         else
#             @info "$(outfile) already present"
#         end
#     end
# end

# function filter_short_reads()
# end

# function map_short_reads()
# end

function download_genome_by_accession(;accession, outdir=pwd())
    temp_fasta = joinpath(outdir, accession * ".fna")
    outfile = temp_fasta * ".gz"
    if !isfile(outfile)
        try
            # pull the entire record so that if the download fails we don't leave an empty file
            fasta_records = collect(Mycelia.get_sequence(db = "nuccore", accession = accession))
            open(temp_fasta, "w") do io
                fastx_io = FASTX.FASTA.Writer(io)
                for fasta_record in fasta_records
                    write(fastx_io, fasta_record)
                end
                close(fastx_io)
                run(`gzip $(temp_fasta)`)
                @assert isfile(outfile)
            end
        catch e
            println("An error occurred: ", e)
            
        end
    end
    return outfile
end

function download_genome_by_ftp(;ftp, outdir=pwd())
    url = Mycelia.ncbi_ftp_path_to_url(ftp_path=ftp, extension="genomic.fna.gz")
    outfile = joinpath(outdir, basename(url))
    if !isfile(outfile)
        return Downloads.download(url, outfile)
    else
        return outfile
    end
end

<<<<<<< HEAD



# CSV is too memory inefficient, the others too slow :(
# # using uCSV
# # k=11
# # 3.444974 seconds (24.58 M allocations: 1.374 GiB, 34.65% gc time, 16.90% compilation time)
# # k=13
# # 362.285866 seconds (357.11 M allocations: 20.550 GiB, 91.60% gc time)

# # using DelimitedFiles.readdlm
# # k=11
# # 2.386620 seconds (16.11 M allocations: 632.732 MiB, 34.16% gc time, 24.25% compilation time)
# # k=13
# # 82.888552 seconds (227.49 M allocations: 8.766 GiB, 82.01% gc time)

# # CSV
# # k=11
# # 12.328422 seconds (7.62 M allocations: 732.639 MiB, 19091.67% compilation time: <1% of which was recompilation)
# # k=13
# # 37.098948 seconds (89.38 k allocations: 2.354 GiB, 93.56% gc time)

# function parse_jellyfish_counts(tabular_counts)
#     # load in the data
#     @assert occursin(r"\.gz$", tabular_counts) "this expects gzipped jellyfish tabular counts"
#     io = CodecZlib.GzipDecompressorStream(open(tabular_counts))
#     canonical_kmer_counts_table = DataFrames.DataFrame(CSV.File(io; delim='\t', header=false))
#     DataFrames.rename!(canonical_kmer_counts_table, [:Column1 => :kmer, :Column2 => :count])
    
#     # recode the kmers from strings to fixed sized kmer types
#     unique_kmer_lengths = unique(length.(canonical_kmer_counts_table[!, "kmer"]))
#     @assert length(unique_kmer_lengths) == 1
#     k = first(unique_kmer_lengths)
#     canonical_kmer_counts_table[!, "kmer"] = Kmers.DNAKmer{k}.(canonical_kmer_counts_table[!, "kmer"])
    
#     return canonical_kmer_counts_table
# end


=======
# https://www.ncbi.nlm.nih.gov/datasets/docs/v2/how-tos/taxonomy/taxonomy/
function ncbi_taxon_summary(taxa_id)
    Mycelia.add_bioconda_env("ncbi-datasets")
    p = pipeline(
        `$(Mycelia.CONDA_RUNNER) run --live-stream -n ncbi-datasets datasets summary taxonomy taxon $(taxa_id) --as-json-lines`,
        `$(Mycelia.CONDA_RUNNER) run --live-stream -n ncbi-datasets dataformat tsv taxonomy --template tax-summary`
        )
    return DataFrames.DataFrame(uCSV.read(open(p), delim='\t', header=1))
end
>>>>>>> d2d2cf4b

# dynamic import of files??
all_julia_files = filter(x -> occursin(r"\.jl$", x), readdir(dirname(pathof(Mycelia))))
# don't recusively import this file
all_other_julia_files = filter(x -> x != "Mycelia.jl", all_julia_files)
for f in all_other_julia_files
    include(f)
end

end # module<|MERGE_RESOLUTION|>--- conflicted
+++ resolved
@@ -856,10 +856,6 @@
     end
 end
 
-<<<<<<< HEAD
-
-
-
 # CSV is too memory inefficient, the others too slow :(
 # # using uCSV
 # # k=11
@@ -896,7 +892,6 @@
 # end
 
 
-=======
 # https://www.ncbi.nlm.nih.gov/datasets/docs/v2/how-tos/taxonomy/taxonomy/
 function ncbi_taxon_summary(taxa_id)
     Mycelia.add_bioconda_env("ncbi-datasets")
@@ -906,7 +901,6 @@
         )
     return DataFrames.DataFrame(uCSV.read(open(p), delim='\t', header=1))
 end
->>>>>>> d2d2cf4b
 
 # dynamic import of files??
 all_julia_files = filter(x -> occursin(r"\.jl$", x), readdir(dirname(pathof(Mycelia))))
