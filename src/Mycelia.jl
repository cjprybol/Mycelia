module Mycelia

__precompile__(false)

# import ArgParse
import BioAlignments
import BioSequences
import BioSymbols
# import CairoMakie
import Clustering
import CodecZlib
import Conda
import CSV
import DataFrames
import DataStructures
import Dates
import DelimitedFiles
import Distances
import Distributions
import DocStringExtensions
import FASTX
import FileIO
import GenomicAnnotations
import GFF3
import GraphRecipes
import Graphs
import GLM
import HTTP
import JSON
import Kmers
import LsqFit
import MetaGraphs
import Mmap
import OrderedCollections
import Plots
import Primes
import ProgressMeter
import Random
import Statistics
import StatsBase
import StatsPlots
import XAM
import uCSV
import Downloads

import Pkg

# preserve definitions between code jldoctest code blocks
# https://juliadocs.github.io/Documenter.jl/stable/man/doctests/#Preserving-Definitions-Between-Blocks
# use this to build up a story as we go, where outputs of earlier defined functions feed into
# tests for further downstream functions

# if things fall out of date but look correct, update them automatically
# https://juliadocs.github.io/Documenter.jl/stable/man/doctests/#Fixing-Outdated-Doctests

const METADATA = joinpath(dirname(dirname(pathof(Mycelia))), "docs", "metadata")
const DNA_ALPHABET = BioSymbols.ACGT
const RNA_ALPHABET = BioSymbols.ACGU
# const AA_ALPHABET = filter(
#     x -> !(BioSymbols.isambiguous(x) || BioSymbols.isgap(x) || BioSymbols.isterm(x)),
#     BioSymbols.alphabet(BioSymbols.AminoAcid))
const AA_ALPHABET = filter(
    x -> !(BioSymbols.isambiguous(x) || BioSymbols.isgap(x)),
    BioSymbols.alphabet(BioSymbols.AminoAcid))

function find_mamba()
    try
        CONDA_RUNNER = strip(read(`which mamba`, String))
        return CONDA_RUNNER
    catch
        CONDA_RUNNER = joinpath(Conda.BINDIR, "mamba")
        return CONDA_RUNNER
    end
end

# can add support for conda too if needed
const CONDA_RUNNER = find_mamba()
const FASTQ_REGEX = r"\.(fq\.gz|fastq\.gz|fastq|fq)$"
const FASTA_REGEX = r"\.(fa\.gz|fasta\.gz|fna\.gz|fasta|fa|fna)$"

function add_bioconda_env(pkg; force=false)
    try
        current_environments = Set(first.(filter(x -> length(x) == 2, split.(filter(x -> !occursin(r"^#", x), readlines(`$(CONDA_RUNNER) env list`))))))
        if !(pkg in current_environments) || force
            @info "installing conda environment $(pkg)"
            run(`$(CONDA_RUNNER) create -c conda-forge -c bioconda -c defaults --strict-channel-priority -n $(pkg) $(pkg) -y`)
            run(`$(CONDA_RUNNER) clean --all -y`)
        else
            @info "conda environment $(pkg) already present; set force=true to update/re-install"
        end
    catch
        add_bioconda_envs()
        current_environments = Set(first.(filter(x -> length(x) == 2, split.(filter(x -> !occursin(r"^#", x), readlines(`$(CONDA_RUNNER) env list`))))))
        if !(pkg in current_environments) || force
            @info "installing conda environment $(pkg)"
            run(`$(CONDA_RUNNER) create -c conda-forge -c bioconda -c defaults --strict-channel-priority -n $(pkg) $(pkg) -y`)
            run(`$(CONDA_RUNNER) clean --all -y`)
        else
            @info "conda environment $(pkg) already present; set force=true to update/re-install"
        end
    end
end

function add_bioconda_envs(;all=false, force=false)
    if !isfile(CONDA_RUNNER) && (basename(CONDA_RUNNER) == "mamba")
        Conda.add("mamba")
    end
    if !isfile(joinpath(Conda.BINDIR, "pigz"))
        run(`$(CONDA_RUNNER) install pigz -y`)
    end
    current_environments = Set(first.(filter(x -> length(x) == 2, split.(filter(x -> !occursin(r"^#", x), readlines(`$(CONDA_RUNNER) env list`))))))
    # https://github.com/JuliaPy/Conda.jl/issues/185#issuecomment-1145149905
    if all
        for pkg in [
            "art",
            # "bioconvert",
            "badread",
            "bcftools",
            "bedtools",
            "blast",
            "clair3-illumina",
            "clair3",    
            # "bwa",
            # "bwa-mem2",
            # "deepvariant",
            "emboss",
            "filtlong",
            # "freebayes",
            "flye",
            "gatk4",
            # "gffread",
            "htslib",
            "megahit",
            "medaka",
            "minimap2",
            "mmseqs2",
            "nanocaller",
            "nanovar",
            # "nanoq",
            # "nanosim",
            # "nanosim-h",
            "ncbi-datasets-cli",
            "pggb",
            "picard",
            # "polypolish",
            "prodigal",
            "raven-assembler",
            "rtg-tools",
            "samtools",
            "sniffles",
            "sourmash",
            "spades",
            "tabix",
            "transtermhp",
            "trim-galore",
            "vcftools",
            "vg"
            ]
            if !(pkg in current_environments) || force
                @info "installing conda environment $(pkg)"
                add_bioconda_env(pkg)
            else
                @info "conda environment $(pkg) already present; set force=true to update/re-install"
            end
        end
    end
    run(`$(CONDA_RUNNER) clean --all -y`)
end

"""
$(DocStringExtensions.TYPEDSIGNATURES)

Submit a command to SLURM using sbatch
"""
function scg_sbatch(;
        job_name::String,
        mail_user::String,
        mail_type::String="ALL",
        logdir::String=pwd(),
        partition::String,
        account::String,
        nodes::Int=1,
        ntasks::Int=1,
        time::String="1-00:00:00",
        cpus_per_task::Int=1,
        mem_gb::Int=cpus_per_task * 8,
        cmd::String
    )
    submission = 
    `sbatch
    --job-name=$(job_name)
    --mail-user=$(mail_user)
    --mail-type=$(mail_type)
    --error=$(logdir)/%j.%x.err
    --output=$(logdir)/%j.%x.out
    --partition=$(partition)
    --account=$(account)
    --nodes=$(nodes)
    --ntasks=$(ntasks)
    --time=$(time)   
    --cpus-per-task=$(cpus_per_task)
    --mem=$(mem_gb)G
    --wrap $(cmd)
    `
    run(submission)
    sleep(1)
    return true
end

"""
$(DocStringExtensions.TYPEDSIGNATURES)

Submit a command to SLURM using sbatch

https://docs.nersc.gov/jobs/policy/
https://docs.nersc.gov/systems/perlmutter/architecture/#cpu-nodes

default is to use shared qos

use
- regular
- preempt (reduced credit usage but not guaranteed to finish)
- premium (priorty runs limited to 5x throughput)

max request is 512Gb memory and 128 cores per node
"""
function nersc_sbatch(;
        job_name::String,
        mail_user::String,
        mail_type::String="ALL",
        logdir::String=pwd(),
        qos::String="shared",
        nodes::Int=1,
        ntasks::Int=1,
        time::String="1-00:00:00",
        cpus_per_task::Int=1,
        mem_gb::Int=cpus_per_task * 4,
        cmd::String,
        constrain::String="cpu"
    )
    submission = 
    `sbatch
    --job-name=$(job_name)
    --mail-user=$(mail_user)
    --mail-type=$(mail_type)
    --error=$(logdir)/%j.%x.err
    --output=$(logdir)/%j.%x.out
    --qos=$(qos)
    --nodes=$(nodes)
    --ntasks=$(ntasks)
    --time=$(time)   
    --cpus-per-task=$(cpus_per_task)
    --mem=$(mem_gb)G
    --constraint=cpu
    --wrap $(cmd)
    `
    run(submission)
    sleep(1)
    return true
end

function fasta_genome_size(fasta_file)
    return reduce(sum, map(record -> length(FASTX.sequence(record)), Mycelia.open_fastx(fasta_file)))
end

function gfa_to_fasta(;gfa, fasta=gfa * ".fna")
    Mycelia.add_bioconda_env("gfatools")
    p = pipeline(`$(Mycelia.CONDA_RUNNER) run --live-stream -n gfatools gfatools gfa2fa $(gfa)`, fasta)
    run(p)
    return fasta
    # collect(GraphicalFragmentAssembly.Reader(open(primary_contig_gfa)))
    # open(fasta, "w") do io
    #     fastx_io = FASTX.FASTA.Writer(io)
    #     gfa_graph = Mycelia.parse_gfa(gfa)
    #     for v in Graphs.vertices(gfa_graph)
    #         record = FASTX.FASTA.Record(gfa_graph.vprops[v][:identifier], gfa_graph.vprops[v][:sequence])
    #         write(fastx_io, record)
    #     end
    #     close(fastx_io)
    # end
end

function determine_fasta_coverage(bam)
    genome_coverage_file = bam * ".coverage.txt"
    if !isfile(genome_coverage_file)
        run(pipeline(`$(Mycelia.CONDA_RUNNER) run --live-stream -n bedtools bedtools genomecov -d -ibam $(bam)`, genome_coverage_file))
    end
    return genome_coverage_file
end

#outdir="$(homedir())/software/bandage"
# I don't think that this is very portable - assumes sudo and linux
# can make a bandage_jll to fix this longer term
function download_bandage(outdir="/usr/local/bin")
    bandage_executable = joinpath(outdir, "Bandage")
    if !isfile(bandage_executable)
        run(`wget https://github.com/rrwick/Bandage/releases/download/v0.8.1/Bandage_Ubuntu_static_v0_8_1.zip`)
        run(`unzip Bandage_Ubuntu_static_v0_8_1.zip`)
        isfile("sample_LastGraph") && rm("sample_LastGraph")
        isfile("Bandage_Ubuntu_static_v0_8_1.zip") && rm("Bandage_Ubuntu_static_v0_8_1.zip")
        run(`sudo mv Bandage $(outdir)`)
    end
    return bandage_executable
end

function annotate_fasta(;
        fasta,
        identifier = replace(basename(fasta), Mycelia.FASTA_REGEX => ""),
        basedir = pwd(),        
        mmseqsdb = "$(homedir())/workspace/mmseqs/UniRef50",
        threads=Sys.CPU_THREADS
    )
    # @show basedir
    outdir = joinpath(basedir, identifier)
    @assert outdir != fasta
    if !isdir(outdir)
        @show isdir(outdir)
        mkpath(outdir)
        f = joinpath(outdir, basename(fasta))
        # make this an rclone copy for portability
        cp(fasta, f, force=true)
        Mycelia.run_prodigal(fasta_file=f)
        nucleic_acid_fasta = f * ".prodigal.fna"
        amino_acid_fasta = f * ".prodigal.faa"
        gff_file = f * ".prodigal.gff"

        mmseqs_outfile = Mycelia.run_mmseqs_easy_search(query_fasta=amino_acid_fasta, target_database=mmseqsdb)
        mmseqs_gff_file = Mycelia.write_gff(gff = Mycelia.update_gff_with_mmseqs(gff_file, mmseqs_outfile), outfile = mmseqs_outfile * ".gff")
        transterm_gff_file = Mycelia.transterm_output_to_gff(Mycelia.run_transterm(fasta=f))

        joint_gff = Mycelia.write_gff(
            gff=sort!(DataFrames.vcat(Mycelia.read_gff(mmseqs_gff_file), Mycelia.read_gff(transterm_gff_file)), ["#seqid", "start", "end"]),
            outfile=f * ".gff")
        annotated_genbank = Mycelia.fasta_and_gff_to_genbank(fasta=f, gff=joint_gff, genbank = joint_gff * ".genbank")

        transterm_gff_file_raw_fasta = Mycelia.transterm_output_to_gff(Mycelia.run_transterm(fasta=f))
        joint_gff_raw_fasta = Mycelia.write_gff(
            gff=sort!(DataFrames.vcat(Mycelia.read_gff(mmseqs_gff_file), Mycelia.read_gff(transterm_gff_file_raw_fasta)), ["#seqid", "start", "end"]),
            outfile=f * ".transterm_raw.gff")
        annotated_genbank = Mycelia.fasta_and_gff_to_genbank(fasta=f, gff=joint_gff_raw_fasta, genbank = joint_gff_raw_fasta * ".genbank")
    else
        @info "$(outdir) already present, skipping..."
    end
    return outdir
end

function rclone_list_directories(path)
    directories = [join(split(line)[5:end], " ") for line in eachline(open(`rclone lsd $(path)`))]
    directories = joinpath.(path, directories)
    return directories
end

function mmseqs_pairwise_search(;fasta, output=fasta*".mmseqs_easy_search_pairwise")
    Mycelia.add_bioconda_env("mmseqs2")
    mkpath(output)
    run(`$(Mycelia.CONDA_RUNNER) run --live-stream -n mmseqs2 mmseqs easy-search
        $(fasta)
        $(fasta)
        $(output)/$(basename(fasta)).mmseqs_pairwise_search.txt $(tempdir())
        --format-mode 4
        --format-output query,qheader,target,theader,pident,fident,nident,alnlen,mismatch,gapopen,qstart,qend,qlen,tstart,tend,tlen,evalue,bits
        --start-sens 1 -s 7 --sens-steps 7 --sort-results 1 --remove-tmp-files 1 --search-type 3`)
    return output
end

function mmseqs_easy_linclust(;fasta, output=fasta*".mmseqs_easy_linclust", tmp=tempdir())
    Mycelia.add_bioconda_env("mmseqs2")   
    run(`$(Mycelia.CONDA_RUNNER) run --live-stream -n mmseqs2 mmseqs createdb $(fasta) $(fasta)_DB`)
    run(`$(Mycelia.CONDA_RUNNER) run --live-stream -n mmseqs2 mmseqs createindex --search-type 3 $(fasta)_DB $(tempdir())`)
    run(`$(Mycelia.CONDA_RUNNER) run --live-stream -n mmseqs2 mmseqs easy-linclust $(fasta)_DB $(output) $(tmp)`)
    run(`$(Mycelia.CONDA_RUNNER) run --live-stream -n mmseqs2 mmseqs createtsv $(fasta)_DB $(fasta)_DB $(output) $(output).tsv`)
    return "$(output).tsv"
end

function mmseqs_easy_cluster(;fasta, output=fasta*".mmseqs_easy_cluster", tmp=tempdir())
    Mycelia.add_bioconda_env("mmseqs2")
    run(`Mycelia.CONDA_RUNNER run --live-stream -n mmseqs2 mmseqs easy-cluster $(fasta) $(output) $(tmp) --min-seq-id 0.5 -c 0.8 --cov-mode 1`)
    run(`$(Mycelia.CONDA_RUNNER) run --live-stream -n mmseqs2 mmseqs createtsv $(fasta) $(fasta) $(output) $(output).tsv`)
    return "$(output).tsv"
end

function filter_long_reads(;
        in_fastq,
        out_fastq = replace(in_fastq, r"\.(fq\.gz|fastq\.gz|fastq|fq)$" => ".filtlong.fq.gz"),
        min_mean_q = 20,
        keep_percent = 95
    )
    Mycelia.add_bioconda_env("filtlong")
    p1 = pipeline(
        `$(Mycelia.CONDA_RUNNER) run --live-stream -n filtlong filtlong --min_mean_q $(min_mean_q) --keep_percent $(keep_percent) $(in_fastq)`,
        `pigz`
    )
    p2 = pipeline(p1, out_fastq)
    return p2
end

function export_blast_db(;path_to_db, fasta = path_to_db * ".fna.gz")
    Mycelia.add_bioconda_env("blast")
    if !isfile(fasta)
        # -long_seqids adds GI identifiers - these are cross-referenceable through other means so I'm dropping
        @time run(pipeline(pipeline(`$(Mycelia.CONDA_RUNNER) run --live-stream -n blast blastdbcmd  -entry all -outfmt '%f' -db $(path_to_db)`, `pigz`), fasta))
    else
        @info "$(fasta) already present"
    end
end

function fastx_stats(fastq)
    Mycelia.add_bioconda_env("seqkit")
    run(`$(Mycelia.CONDA_RUNNER) run --live-stream -n seqkit seqkit stats $(fastq)`)
end

function subsample_reads_seqkit(;in_fastq::String, out_fastq::String="", n_reads::Union{Missing, Int}=missing, proportion_reads::Union{Missing, Float64}=missing)
    Mycelia.add_bioconda_env("seqkit")
    if ismissing(n_reads) && ismissing(proportion_reads)
        error("please specify the number or proportion of reads")
    elseif !ismissing(n_reads)
        p = pipeline(`$(Mycelia.CONDA_RUNNER) run --live-stream -n seqkit seqkit sample --two-pass --number $(n_reads) $(in_fastq)`, `gzip`)
        if isempty(out_fastq)
            out_fastq = replace(in_fastq, Mycelia.FASTQ_REGEX => ".seqkit.N$(n_reads).fq.gz")
        end
    elseif !ismissing(proportion_reads)
        p = pipeline(`$(Mycelia.CONDA_RUNNER) run --live-stream -n seqkit seqkit sample --proportion $(proportion_reads) $(in_fastq)`, `gzip`)
        if isempty(out_fastq)
            out_fastq = replace(in_fastq, Mycelia.FASTQ_REGEX => ".seqkit.P$(proportion_reads).fq.gz")
        end
    end
    @assert !isempty(out_fastq)
    run(pipeline(p, out_fastq))
    return out_fastq
end

# function subsample_reads_seqtk(;in_fastq::String, out_fastq="", n_reads::Union{Missing, Int}=missing, proportion_reads::Union{Missing, Float64}=missing)
#     Mycelia.add_bioconda_env("seqtk")
#     if ismissing(n_reads) && ismissing(proportion_reads)
#         error("please specify the number or proportion of reads")
#     elseif !ismissing(n_reads)
#         p = pipeline(`$(Mycelia.CONDA_RUNNER) run --live-stream -n seqtk seqtk sample -2 $(n_reads) $(in_fastq)`, `gzip`)
#         if isempty(out_fastq)
#             out_fastq = replace(in_fastq, Mycelia.FASTQ_REGEX => ".seqtk.N$(n_reads).fq.gz")
#         end
#     elseif !ismissing(proportion_reads)
#         p = pipeline(`$(Mycelia.CONDA_RUNNER) run --live-stream -n seqtk seqtk sample -2 $(proportion_reads) $(in_fastq)`, `gzip`)
#         if isempty(out_fastq)
#             out_fastq = replace(in_fastq, Mycelia.FASTQ_REGEX => ".seqtk.P$(proportion_reads).fq.gz")
#         end
#     end
#     @assert !isempty(out_fastq)
#     run(pipeline(p, out_fastq))
#     return out_fastq
# end

# subsample_reads_seqtk(in_fastq = fastq, n_reads=10)


"""
$(DocStringExtensions.TYPEDSIGNATURES)

Will write out reads as SAM and also write out an error free SAM. Choose the reads from the version you want
"""
# # ? art short read
function simulate_short_reads()
    # $(Mycelia.MAMBA) run --live-stream -n art \
    # art_illumina \
    # --samout \
    # --errfree \
    # --paired \
    # --seqSys HS25 \
    # --len 150 \
    # --mflen 500 \
    # --sdev 10 \
    # --in $(fasta_file) \
    # --out $(fasta_file).art.$(coverage)x. \
    # --rcount
end

"""
$(DocStringExtensions.TYPEDSIGNATURES)

quantity is either fold coverage, or total bases sequenced - NOT TOTAL READS

To go by total reads, do # reads * 15,000 = quantity
"""
function simulate_pacbio_reads(;fasta, quantity, outfile=replace(fasta, Mycelia.FASTA_REGEX => ".badread.$(quantity).fq.gz"))
    if !isfile(outfile)
        Mycelia.add_bioconda_env("badread")
        p = pipeline(`$(Mycelia.CONDA_RUNNER) run --live-stream -n badread badread simulate --error_model pacbio2021 --qscore_model pacbio2021 --identity 30,3 --reference $(fasta) --quantity $(quantity)`, `gzip`)
        run(pipeline(p, outfile))
    else
        @info "$(outfile) already exists, skipping..."
    end
    return outfile
end
    
function simulate_nanopore_reads()
# badread simulate --reference ref.fasta --quantity 50x | gzip > reads.fastq.gz
end

function simulate_nearly_perfect_long_reads()
    # badread simulate --reference ref.fasta --quantity 50x --error_model random \
    # --qscore_model ideal --glitches 0,0,0 --junk_reads 0 --random_reads 0 --chimeras 0 \
    # --identity 30,3 --length 40000,20000 --start_adapter_seq "" --end_adapter_seq "" \
    # | gzip > reads.fastq.gz
end

# conda install -c bioconda kmer-jellyfish
# count, bc, info, stats, histo, dump, merge, query, cite, mem, jf
# cap at 4 threads, 8Gb per thread by default - this should be plenty fast enough for base usage, but open it up for higher performance!
function jellyfish_count(;fastx, k, threads=min(4, Sys.CPU_THREADS), max_mem=min(threads*8e9, (Sys.total_memory() / 2)), canonical=false, outfile = ifelse(canonical, "$(fastx).k$(k).canonical.jf", "$(fastx).k$(k).jf"))
    # @show fastx
    # @show k
    # @show threads
    # @show max_mem
    # @show canonical
    # @show outfile
    Mycelia.add_bioconda_env("kmer-jellyfish")
    mem = Int(floor(max_mem))
    
    # Usage: jellyfish mem [options] file:path+

    # Give memory usage information

    # The mem subcommand gives some information about the memory usage of
    # Jellyfish when counting mers. If one replace 'count' by 'mem' in the
    # command line, it displays the amount of memory needed. All the
    # switches of the count subcommand are supported, although only the
    # meaningful one for computing the memory usage are used.

    # If the '--size' (-s) switch is omitted and the --mem switch is passed
    # with an amount of memory in bytes, then the largest size that fit in
    # that amount of memory is returned.

    # The memory usage information only takes into account the hash to store
    # the k-mers, not various buffers (e.g. in parsing the input files). But
    # typically those will be small in comparison to the hash.

    # Options (default value in (), *required):
    #  -m, --mer-len=uint32                    *Length of mer
    #  -s, --size=uint64                        Initial hash size
    #  -c, --counter-len=Length in bits         Length bits of counting field (7)
    #  -p, --reprobes=uint32                    Maximum number of reprobes (126)
    #      --mem=uint64                         Return maximum size to fit within that memory
    #      --bc=peath                           Ignored switch
    #      --usage                              Usage
    #  -h, --help                               This message
    #      --full-help                          Detailed help
    #  -V, --version                            Version
    
    jellyfish_buffer_size = parse(Int, first(split(read(`$(Mycelia.CONDA_RUNNER) run --live-stream -n kmer-jellyfish jellyfish mem --mer-len $(k) --mem $(mem)`, String))))
    # @show jellyfish_buffer_size    
    # Usage: jellyfish count [options] file:path+
    # Count k-mers in fasta or fastq files
    # Options (default value in (), *required):
    #  -m, --mer-len=uint32                    *Length of mer
    #  -s, --size=uint64                       *Initial hash size
    #  -t, --threads=uint32                     Number of threads (1)
    #      --sam=PATH                           SAM/BAM/CRAM formatted input file
    #  -F, --Files=uint32                       Number files open simultaneously (1)
    #  -g, --generator=path                     File of commands generating fast[aq]
    #  -G, --Generators=uint32                  Number of generators run simultaneously (1)
    #  -S, --shell=string                       Shell used to run generator commands ($SHELL or /bin/sh)
    #  -o, --output=string                      Output file (mer_counts.jf)
    #  -c, --counter-len=Length in bitsM         Length bits of counting field (7)
    #      --out-counter-len=Length in bytes    Length in bytes of counter field in output (4)
    #  -C, --canonical                          Count both strand, canonical representation (false)
    #      --bc=peath                           Bloom counter to filter out singleton mers
    #      --bf-size=uint64                     Use bloom filter to count high-frequency mers
    #      --bf-fp=double                       False positive rate of bloom filter (0.01)
    #      --if=path                            Count only k-mers in this files
    #  -Q, --min-qual-char=string               Any base with quality below this character is changed to N
    #      --quality-start=int32                ASCII for quality values (64)
    #      --min-quality=int32                  Minimum quality. A base with lesser quality becomes an N
    #  -p, --reprobes=uint32                    Maximum number of reprobes (126)
    #      --text                               Dump in text format (false)
    #      --disk                               Disk operation. Do not do size doubling (false)
    #  -L, --lower-count=uint64                 Don't output k-mer with count < lower-count
    #  -U, --upper-count=uint64                 Don't output k-mer with count > upper-count
    #      --timing=Timing file                 Print timing information
    #      --usage                              Usage
    #  -h, --help                               This message
    #      --full-help                          Detailed help
    #  -V, --version                            Version
    if canonical
        cmd = `$(Mycelia.CONDA_RUNNER) run --live-stream -n kmer-jellyfish jellyfish count --canonical --size $(jellyfish_buffer_size) --threads $(threads) --mer-len $(k) --output $(outfile) /dev/fd/0`
    else
        cmd = `$(Mycelia.CONDA_RUNNER) run --live-stream -n kmer-jellyfish jellyfish count --size $(jellyfish_buffer_size) --threads $(threads) --mer-len $(k) --output $(outfile) /dev/fd/0`
    end
    if occursin(r"\.gz$", fastx)
        open_cmd = `gzip -dc $(fastx)`
    else
        open_cmd = `cat $(fastx)`
    end
    temp_tab = outfile * ".tsv"
    tabular_counts = temp_tab * ".gz"
    
    if !isfile(tabular_counts)
        if !isfile(outfile)
            run(pipeline(open_cmd, cmd))
        end
        if !isfile(temp_tab)
            run(`$(Mycelia.CONDA_RUNNER) run --live-stream -n kmer-jellyfish jellyfish dump --column --tab --output $(temp_tab) $(outfile)`)
        end
        run(`gzip $(temp_tab)`)
    end
    
    # temp_fasta = outfile * ".fna"
    # fna_counts = temp_fasta * ".gz"
    # if !isfile(fna_counts)
    #     run(`$(Mycelia.CONDA_RUNNER) run --live-stream -n kmer-jellyfish jellyfish dump --output $(temp_fasta) $(outfile)`)
    #     run(`gzip $(temp_fasta)`)
    # end

    # Usage: jellyfish dump [options] db:path
    # Dump k-mer counts
    # By default, dump in a fasta format where the header is the count and
    # the sequence is the sequence of the k-mer. The column format is a 2
    # column output: k-mer count.
    # Options (default value in (), *required):
    #  -c, --column                             Column format (false)
    #  -t, --tab                                Tab separator (false)
    #  -L, --lower-count=uint64                 Don't output k-mer with count < lower-count
    #  -U, --upper-count=uint64                 Don't output k-mer with count > upper-count
    #  -o, --output=string                      Output file
    #      --usage                              Usage
    #  -h, --help                               This message
    #  -V, --version                            Version

    # Usage: jellyfish histo [options] db:path
    #  -l, --low=uint64                         Low count value of histogram (1)
    #  -h, --high=uint64                        High count value of histogram (10000)
    #  -f, --full                               Full histo. Don't skip count 0. (false)
    #  -o, --output=string                      Output file
    # histogram = outfile * ".histogram"
    # if !isfile(histogram)
    #     # 10000000000
    #     # ^ runs out of memory
    #     # 10000
    #     run(`$(Mycelia.CONDA_RUNNER) run --live-stream -n kmer-jellyfish jellyfish histo --low 1 --high 10000 --output $(histogram) $(outfile)`)
    # end
    # return (;outfile, fna_counts, tabular_counts, histogram)
    isfile(outfile) && rm(outfile)
    return tabular_counts
end


# 7
# 0.169580 seconds (587.93 k allocations: 39.458 MiB, 76.55% compilation time)
# 11
# 4.420040 seconds (194.49 k allocations: 11.566 MiB)
# 13
# 20.690993 seconds (521.75 k allocations: 37.253 MiB, 0.58% compilation time)
# 17
# 412.670050 seconds (529.86 k allocations: 37.007 MiB, 0.03% compilation time)
function jellyfish_counts_to_kmer_frequency_histogram(jellyfish_counts_file, outfile=replace(jellyfish_counts_file, r"\.tsv\.gz$" => ".count_histogram.tsv"))
    # sorting with LC_ALL=C is the biggest speed up here of anything I've found
    if !isfile(outfile)
        io = open(pipeline(
                `gzip -dc $(jellyfish_counts_file)`,
                `cut -f2`,
                Cmd(`sort --temporary-directory . --compress-program gzip --numeric --stable`, env=Dict("LC_ALL" => "C")),
                `uniq --count`,
                `sed 's/^ *//'`,
                `sed 's/ /\t/'`
                ))
        frequency_histogram_table = CSV.read(io, DataFrames.DataFrame, header=["number of kmers", "number of observations"], delim='\t')
        CSV.write(outfile, frequency_histogram_table, delim='\t')
    else
        @info "$(outfile) already exists"
    end
    return outfile
end


# Usage: jellyfish merge [options] input:string+

# Merge jellyfish databases

# Options (default value in (), *required):
#  -o, --output=string                      Output file (mer_counts_merged.jf)
#  -m, --min                                Compute min count instead of sum (false)
#  -M, --max                                Compute max count instead of sum (false)
#  -j, --jaccard                            Compute the jaccard and weighted jaccard similarities (false)
#  -L, --lower-count=uint64                 Don't output k-mer with count < lower-count
#  -U, --upper-count=uint64                 Don't output k-mer with count > upper-count
#      --usage                              Usage
#  -h, --help                               This message
#  -V, --version                            Version

# Usage: jellyfish query [options] file:path mers:string+

# Query a Jellyfish database

# Options (default value in (), *required):
#  -s, --sequence=path                      Output counts for all mers in sequence
#  -o, --output=path                        Output file (stdout)
#  -i, --interactive                        Interactive, queries from stdin (false)
#  -l, --load                               Force pre-loading of database file into memory (false)
#  -L, --no-load                            Disable pre-loading of database file into memory (false)
#  -U, --usage                              Usage
#  -h, --help                               This message
#  -V, --version                            Version



function jitter(x, n)
    return [x + rand() / 3 * (ifelse(rand(Bool), 1, -1)) for i in 1:n]
end

function fasta_to_reference_kmer_counts(;kmer_type, fasta)
    kmer_counts = Dict{kmer_type, Int}()
    for record in Mycelia.open_fastx(fasta)
        record_sequence = BioSequences.LongDNA{2}(FASTX.sequence(record))
        forward_counts = StatsBase.countmap(kmer for (i, kmer) in Kmers.EveryKmer{kmer_type}(record_sequence))
        reverse_counts = StatsBase.countmap(kmer for (i, kmer) in Kmers.EveryKmer{kmer_type}(BioSequences.reverse_complement(record_sequence)))
        record_counts = merge(+, forward_counts, reverse_counts)
        merge!(+, kmer_counts, record_counts)
    end
    return kmer_counts
end

function filter_long_reads(;
        in_fastq,
        out_fastq = replace(in_fastq, r"\.(fq\.gz|fastq\.gz|fastq|fq)$" => ".filtlong.fq.gz"),
        min_mean_q = 20,
        keep_percent = 95
    )
    Mycelia.add_bioconda_env("filtlong")
    p1 = pipeline(
        `$(Mycelia.CONDA_RUNNER) run --live-stream -n filtlong filtlong --min_mean_q $(min_mean_q) --keep_percent $(keep_percent) $(in_fastq)`,
        `pigz`
    )
    p2 = pipeline(p1, out_fastq)
    return p2
end

"""
$(DocStringExtensions.TYPEDSIGNATURES)

My standard pacbio aligning and sorting. No filtering done in this step.

Use shell_only=true to get string command to submit to SLURM
"""
function map_pacbio_reads(;
        fastq,
        reference_fasta,
        temp_sam_outfile = fastq * "." * basename(reference_fasta) * "." * "minimap2.sam",
        # outfile = replace(temp_sam_outfile, ".sam" => ".sorted.bam"),
        outfile = replace(temp_sam_outfile, ".sam" => ".sorted.sam.gz"),
        threads = Sys.CPU_THREADS,
        # 4G is the default
        # smaller, higher diversity databases do better with 5+ as the denominator - w/ <=4 they run out of memory
        index_chunk_size="$(Int(floor(Sys.total_memory()/3 / 1e9)))G",
        shell_only = false
    )
    @show index_chunk_size
    @show threads
    Mycelia.add_bioconda_env("minimap2")
    Mycelia.add_bioconda_env("samtools")
    if shell_only
        # cmd =
        # """
        # $(Mycelia.CONDA_RUNNER) run --live-stream -n minimap2 minimap2 -t $(threads) -ax map-hifi $(reference_fasta) $(fastq) --split-prefix=$(temp_sam_outfile).tmp -o $(temp_sam_outfile) \\
        # && $(Mycelia.CONDA_RUNNER) run --live-stream -n samtools samtools sort --threads $(threads) $(temp_sam_outfile) \\
        # | $(Mycelia.CONDA_RUNNER) run --live-stream -n samtools samtools view -bh -o $(outfile) \\
        # && rm $(temp_sam_outfile)
        # """
        # return cmd
    else
        if !isfile(outfile)
            map = `$(Mycelia.CONDA_RUNNER) run --live-stream -n minimap2 minimap2 -t $(threads) -I$(index_chunk_size) -ax map-hifi $(reference_fasta) $(fastq) --split-prefix=$(temp_sam_outfile).tmp -o $(temp_sam_outfile)`
            run(map)
            # note - mapping to NCBI NT has too many sequences and header is invalid BAM spec
            # switch to writing out gzip compressed sam instead
            # p = pipeline(
            #     `$(Mycelia.CONDA_RUNNER) run --live-stream -n samtools samtools sort --threads $(threads) $(temp_sam_outfile)`,
            #     `$(Mycelia.CONDA_RUNNER) run --live-stream -n samtools samtools view -bh -o $(outfile)`
            # )
            p = pipeline(
                `$(Mycelia.CONDA_RUNNER) run --live-stream -n samtools samtools sort --threads $(threads) $(temp_sam_outfile)`,
                `gzip`
            )
            # run(pipeline(p))
            run(pipeline(p, outfile))
            rm(temp_sam_outfile)
        else
            @info "$(outfile) already present"
        end
    end
end

# """
# My standard pacbio aligning and sorting. No filtering done in this step.

# Use shell_only=true to get string command to submit to SLURM
# """
# function minimap_index_pacbio(;
#         reference_fasta,
#         outfile = replace(reference_fasta, Mycelia.FASTA_REGEX => ".pacbio.mmi"),
#         threads = Sys.CPU_THREADS,
#         shell_only = false
#     )
#     Mycelia.add_bioconda_env("minimap2")
#     Mycelia.add_bioconda_env("samtools")
#     if shell_only
#         cmd =
#         """
#         $(Mycelia.CONDA_RUNNER) run --live-stream -n minimap2 minimap2 -t $(threads) -ax map-pb $(reference_fasta) $(fastq) --split-prefix=$(temp_sam_outfile).tmp -o $(temp_sam_outfile) \\
#         && $(Mycelia.CONDA_RUNNER) run --live-stream -n samtools samtools sort --threads $(threads) $(temp_sam_outfile) \\
#         | $(Mycelia.CONDA_RUNNER) run --live-stream -n samtools samtools view -bh -o $(outfile) \\
#         && rm $(temp_sam_outfile)
#         """
#         return cmd
#     else
#         if !isfile(outfile)
#             map = `$(Mycelia.CONDA_RUNNER) run --live-stream -n minimap2 minimap2 -t $(threads) -ax map-pb $(reference_fasta) $(fastq) --split-prefix=$(temp_sam_outfile).tmp -o $(temp_sam_outfile)`
#             run(map)
#             p = pipeline(
#                 `$(Mycelia.CONDA_RUNNER) run --live-stream -n samtools samtools sort --threads $(threads) $(temp_sam_outfile)`,
#                 `$(Mycelia.CONDA_RUNNER) run --live-stream -n samtools samtools view -bh -o $(outfile)`
#             )
#             run(p)
#             rm(temp_sam_outfile)
#         else
#             @info "$(outfile) already present"
#         end
#     end
# end

# function filter_short_reads()
# end

# function map_short_reads()
# end

function download_genome_by_accession(;accession, outdir=pwd())
    temp_fasta = joinpath(outdir, accession * ".fna")
    outfile = temp_fasta * ".gz"
    if !isfile(outfile)
        try
            # pull the entire record so that if the download fails we don't leave an empty file
            fasta_records = collect(Mycelia.get_sequence(db = "nuccore", accession = accession))
            open(temp_fasta, "w") do io
                fastx_io = FASTX.FASTA.Writer(io)
                for fasta_record in fasta_records
                    write(fastx_io, fasta_record)
                end
                close(fastx_io)
                run(`gzip $(temp_fasta)`)
                @assert isfile(outfile)
            end
        catch e
            println("An error occurred: ", e)
            
        end
    end
    return outfile
end

function download_genome_by_ftp(;ftp, outdir=pwd())
    url = Mycelia.ncbi_ftp_path_to_url(ftp_path=ftp, extension="genomic.fna.gz")
    outfile = joinpath(outdir, basename(url))
    if !isfile(outfile)
        return Downloads.download(url, outfile)
    else
        return outfile
    end
end

<<<<<<< HEAD
function normalized_current_datetime()
    return replace(Dates.format(Dates.now(), Dates.ISODateTimeFormat), r"[^\w]" => "")
end

function githash(;short=false)
    git_hash = rstrip(read(`git rev-parse HEAD`, String))
    if short
        git_hash = git_hash[1:8]
    end
    return git_hash
=======
# CSV is too memory inefficient, the others too slow :(
# # using uCSV
# # k=11
# # 3.444974 seconds (24.58 M allocations: 1.374 GiB, 34.65% gc time, 16.90% compilation time)
# # k=13
# # 362.285866 seconds (357.11 M allocations: 20.550 GiB, 91.60% gc time)

# # using DelimitedFiles.readdlm
# # k=11
# # 2.386620 seconds (16.11 M allocations: 632.732 MiB, 34.16% gc time, 24.25% compilation time)
# # k=13
# # 82.888552 seconds (227.49 M allocations: 8.766 GiB, 82.01% gc time)

# # CSV
# # k=11
# # 12.328422 seconds (7.62 M allocations: 732.639 MiB, 19091.67% compilation time: <1% of which was recompilation)
# # k=13
# # 37.098948 seconds (89.38 k allocations: 2.354 GiB, 93.56% gc time)

# function parse_jellyfish_counts(tabular_counts)
#     # load in the data
#     @assert occursin(r"\.gz$", tabular_counts) "this expects gzipped jellyfish tabular counts"
#     io = CodecZlib.GzipDecompressorStream(open(tabular_counts))
#     canonical_kmer_counts_table = DataFrames.DataFrame(CSV.File(io; delim='\t', header=false))
#     DataFrames.rename!(canonical_kmer_counts_table, [:Column1 => :kmer, :Column2 => :count])
    
#     # recode the kmers from strings to fixed sized kmer types
#     unique_kmer_lengths = unique(length.(canonical_kmer_counts_table[!, "kmer"]))
#     @assert length(unique_kmer_lengths) == 1
#     k = first(unique_kmer_lengths)
#     canonical_kmer_counts_table[!, "kmer"] = Kmers.DNAKmer{k}.(canonical_kmer_counts_table[!, "kmer"])
    
#     return canonical_kmer_counts_table
# end


# https://www.ncbi.nlm.nih.gov/datasets/docs/v2/how-tos/taxonomy/taxonomy/
function ncbi_taxon_summary(taxa_id)
    Mycelia.add_bioconda_env("ncbi-datasets")
    p = pipeline(
        `$(Mycelia.CONDA_RUNNER) run --live-stream -n ncbi-datasets datasets summary taxonomy taxon $(taxa_id) --as-json-lines`,
        `$(Mycelia.CONDA_RUNNER) run --live-stream -n ncbi-datasets dataformat tsv taxonomy --template tax-summary`
        )
    return DataFrames.DataFrame(uCSV.read(open(p), delim='\t', header=1))
end

function nearest_prime(n::Int)
    if n < 2
        return 2
    end
    next_p = Primes.nextprime(n)
    prev_p = Primes.prevprime(n)
    if n - prev_p <= next_p - n
        return prev_p
    else
        return next_p
    end
end

function fibonacci_numbers_less_than(n::Int)
    if n <= 0
        return []
    elseif n == 1
        return [0]
    else
        fib = [0, 1]
        next_fib = fib[end] + fib[end-1]
        while next_fib < n
            push!(fib, next_fib)
            next_fib = fib[end] + fib[end-1]
        end
        return fib
    end
end

function ks(;min=0, max=10_000)
    # flip from all odd primes to only nearest to fibonnaci primes
    flip_point = 23
    vcat(
        filter(isodd, Primes.primes(min, flip_point)),
        filter(x -> x > flip_point, nearest_prime.(fibonacci_numbers_less_than(max)))
    )
>>>>>>> 6d6e5d7c
end

# dynamic import of files??
all_julia_files = filter(x -> occursin(r"\.jl$", x), readdir(dirname(pathof(Mycelia))))
# don't recusively import this file
all_other_julia_files = filter(x -> x != "Mycelia.jl", all_julia_files)
for f in all_other_julia_files
    include(f)
end

end # module<|MERGE_RESOLUTION|>--- conflicted
+++ resolved
@@ -865,7 +865,6 @@
     end
 end
 
-<<<<<<< HEAD
 function normalized_current_datetime()
     return replace(Dates.format(Dates.now(), Dates.ISODateTimeFormat), r"[^\w]" => "")
 end
@@ -876,7 +875,8 @@
         git_hash = git_hash[1:8]
     end
     return git_hash
-=======
+end
+
 # CSV is too memory inefficient, the others too slow :(
 # # using uCSV
 # # k=11
@@ -959,7 +959,6 @@
         filter(isodd, Primes.primes(min, flip_point)),
         filter(x -> x > flip_point, nearest_prime.(fibonacci_numbers_less_than(max)))
     )
->>>>>>> 6d6e5d7c
 end
 
 # dynamic import of files??
