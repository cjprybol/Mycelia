--- conflicted
+++ resolved
@@ -1,36 +1,3 @@
-<<<<<<< HEAD
-# function parse_xam(xam; filter_unmapped=false, primary_only=false, min_mapping_quality=0, min_align_length=1)
-#     if occursin(r"\.bam$", xam)
-#         MODULE = XAM.BAM
-#         io = open(xam)
-#     elseif occursin(r"\.sam$", xam)
-#         MODULE = XAM.SAM
-#         io = open(xam)
-#     elseif occursin(r"\.sam.gz$", xam)
-#         MODULE = XAM.SAM
-#         io = CodecZlib.GzipDecompressorStream(open(xam))
-#     else
-#         error("unrecognized file extension in file: $xam")
-#     end
-#     # reader = open(MODULE.Reader, io)
-#     reader = MODULE.Reader(io)
-#     header = reader.header
-#     record_iterator = Iterators.filter(record -> true, reader)
-#     if filter_unmapped
-#         record_iterator = Iterators.filter(record -> MODULE.ismapped(record), record_iterator)
-#     end
-#     if primary_only
-#         record_iterator = Iterators.filter(record -> MODULE.isprimary(record), record_iterator)
-#     end
-#     record_iterator = Iterators.filter(record -> MODULE.mappingquality(record) >= min_mapping_quality, record_iterator)
-#     record_iterator = Iterators.filter(record -> MODULE.alignlength(record) >= min_align_length, record_iterator)
-#     records = sort(collect(record_iterator), by=x->[MODULE.refname(x), MODULE.position(x)])
-#     # reset header to specify sorted
-#     header.metainfo[1] = MODULE.MetaInfo("HD", ["VN" => 1.6, "SO" => "coordinate"])
-#     close(io)
-#     return (;records, header)
-# end
-=======
 """
 $(DocStringExtensions.TYPEDSIGNATURES)
 """
@@ -136,8 +103,6 @@
     # return (;records, header)
     return record_table
 end
->>>>>>> fd2bfc1d
-
 
 # # map reads to the assembly and run qualimap QC
 # bwt_index = "$(assembled_fasta).bwt"
