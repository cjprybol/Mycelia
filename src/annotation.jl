--- conflicted
+++ resolved
@@ -340,8 +340,6 @@
     return nothing
 end
 
-<<<<<<< HEAD
-
 """
     parse_uniref100_to_dataframe(xml_path::String;
                                  limit::Union{Nothing,Int}=nothing,
@@ -528,7 +526,7 @@
     end
     run(`$(Mycelia.CONDA_RUNNER) run --live-stream -n phynteny_transformer  phynteny_transformer --help --advanced`)
 end
-=======
+
 # # not working
 # function run_phage_annotation(;
 #     fasta::AbstractString,
@@ -564,7 +562,6 @@
 #     end
 #     run(`$(Mycelia.CONDA_RUNNER) run --live-stream -n phynteny_transformer  phynteny_transformer --help --advanced`)
 # end
->>>>>>> a22724be
 
 """
     run_pgap(;
