--- conflicted
+++ resolved
@@ -24,11 +24,7 @@
 - Skips assembly if output directory already exists
 - Utilizes all available CPU threads
 """
-<<<<<<< HEAD
-function run_megahit(;fastq1, fastq2=nothing, outdir=nothing, min_contig_len=200, k_list="21,29,39,59,79,99,119,141")
-=======
 function run_megahit(;fastq1, fastq2=nothing, outdir=nothing, min_contig_len=200, k_list="21,29,39,59,79,99,119,141", threads=get_default_threads())
->>>>>>> 5513966b
     Mycelia.add_bioconda_env("megahit")
     # Default output directory derived from FASTQ prefix
     if isnothing(outdir)
@@ -331,12 +327,6 @@
 function run_metaflye(;fastq, outdir="metaflye_output", genome_size=nothing, read_type="pacbio-hifi", meta=true, min_overlap=nothing, threads = min(get_default_threads(), FLYE_MAX_THREADS))
     Mycelia.add_bioconda_env("flye")
     mkpath(outdir)
-<<<<<<< HEAD
-
-    if !isfile(joinpath(outdir, "assembly.fasta"))
-        cmd_args = ["flye", "--$(read_type)", fastq, "--out-dir", outdir, "--threads", string(Sys.CPU_THREADS)]
-=======
->>>>>>> 5513966b
 
     if !isfile(joinpath(outdir, "assembly.fasta"))
         cmd_args = ["flye", "--$(read_type)", fastq, "--out-dir", outdir, "--threads", string(threads)]
@@ -383,35 +373,22 @@
 - Skips assembly if output directory already exists
 - Thread count is determined by get_default_threads()
 - Can reduce `stopOnLowCoverage` for CI environments or low-coverage datasets
-<<<<<<< HEAD
-- Uses `saveReads=false` to skip saving intermediate corrected/trimmed reads (avoids gzip issues on some filesystems)
-=======
 - Sets `corThreads` to the requested thread count to avoid Canu's default (4) exceeding `maxThreads` on small runners
 - Uses `saveReads=false` to skip saving intermediate corrected/trimmed reads (avoids gzip issues on some filesystems)
 - Uses `useGrid=false` to disable automatic SLURM/grid job submission
->>>>>>> 5513966b
 """
 function run_canu(;fastq, outdir="canu_output", genome_size, read_type="pacbio", stopOnLowCoverage=10, threads = get_default_threads(), cor_threads = threads)
     Mycelia.add_bioconda_env("canu")
     mkpath(outdir)
-<<<<<<< HEAD
-=======
     threads = max(threads, 1)
     cor_threads = clamp(cor_threads, 1, threads)
->>>>>>> 5513966b
 
     prefix = splitext(basename(fastq))[1]
     if !isfile(joinpath(outdir, "$(prefix).contigs.fasta"))
         if read_type == "pacbio"
-<<<<<<< HEAD
-            run(`$(Mycelia.CONDA_RUNNER) run --live-stream -n canu canu -p $(prefix) -d $(outdir) genomeSize=$(genome_size) -pacbio $(fastq) maxThreads=$(Sys.CPU_THREADS) stopOnLowCoverage=$(stopOnLowCoverage) saveReads=false`)
-        elseif read_type == "nanopore"
-            run(`$(Mycelia.CONDA_RUNNER) run --live-stream -n canu canu -p $(prefix) -d $(outdir) genomeSize=$(genome_size) -nanopore $(fastq) maxThreads=$(Sys.CPU_THREADS) stopOnLowCoverage=$(stopOnLowCoverage) saveReads=false`)
-=======
             run(`$(Mycelia.CONDA_RUNNER) run --live-stream -n canu canu -p $(prefix) -d $(outdir) genomeSize=$(genome_size) -pacbio $(fastq) maxThreads=$(threads) corThreads=$(cor_threads) stopOnLowCoverage=$(stopOnLowCoverage) saveReads=false useGrid=false`)
         elseif read_type == "nanopore"
             run(`$(Mycelia.CONDA_RUNNER) run --live-stream -n canu canu -p $(prefix) -d $(outdir) genomeSize=$(genome_size) -nanopore $(fastq) maxThreads=$(threads) corThreads=$(cor_threads) stopOnLowCoverage=$(stopOnLowCoverage) saveReads=false useGrid=false`)
->>>>>>> 5513966b
         else
             error("Unsupported read type: $(read_type). Use 'pacbio' or 'nanopore'.")
         end
@@ -496,11 +473,7 @@
 - Bloom filter can be disabled (`-f0`) for small genomes to reduce memory usage from ~16GB
 - Read selection (`-S`) can be enabled for mock/small datasets to handle low complexity data
 """
-<<<<<<< HEAD
-function run_hifiasm_meta(;fastq, outdir=basename(fastq) * "_hifiasm_meta", bloom_filter=-1, read_selection=false)
-=======
 function run_hifiasm_meta(;fastq, outdir=basename(fastq) * "_hifiasm_meta", bloom_filter=-1, read_selection=false, threads = get_default_threads())
->>>>>>> 5513966b
     Mycelia.add_bioconda_env("hifiasm_meta")
     hifiasm_outprefix = joinpath(outdir, basename(fastq) * ".hifiasm_meta")
     # Check if output directory exists before trying to read it
@@ -509,11 +482,7 @@
     if isempty(hifiasm_outputs)
         mkpath(outdir)
         # Build command with optional flags
-<<<<<<< HEAD
-        cmd_args = ["hifiasm_meta", "-t", string(Sys.CPU_THREADS), "-o", hifiasm_outprefix]
-=======
         cmd_args = ["hifiasm_meta", "-t", string(threads), "-o", hifiasm_outprefix]
->>>>>>> 5513966b
         if bloom_filter >= 0
             push!(cmd_args, "-f$(bloom_filter)")
         end
@@ -589,10 +558,7 @@
 - `evalue::Union{Real,Nothing}`: E-value threshold for overlaps
 - `num_iterations::Union{Int,Nothing}`: Number of assembly iterations
 - `filter_proteins::Bool`: Whether to keep the neural network protein filter on (default true)
-<<<<<<< HEAD
-=======
 - `threads::Int`: Number of threads to use (default: `get_default_threads()`)
->>>>>>> 5513966b
 
 # Returns
 Named tuple with:
@@ -602,11 +568,7 @@
 """
 function run_plass_assemble(;reads1::String, reads2::Union{String,Nothing}=nothing, outdir::String="plass_output",
     min_seq_id::Union{Real,Nothing}=nothing, min_length::Union{Int,Nothing}=nothing, evalue::Union{Real,Nothing}=nothing,
-<<<<<<< HEAD
-    num_iterations::Union{Int,Nothing}=nothing, filter_proteins::Bool=true)
-=======
     num_iterations::Union{Int,Nothing}=nothing, filter_proteins::Bool=true, threads::Int=get_default_threads())
->>>>>>> 5513966b
 
     Mycelia.add_bioconda_env("plass")
 
@@ -645,10 +607,7 @@
     if !filter_proteins
         push!(cmd, "--filter-proteins", "0")
     end
-<<<<<<< HEAD
-=======
     push!(cmd, "--threads", string(threads))
->>>>>>> 5513966b
 
     run(`$(Mycelia.CONDA_RUNNER) run --live-stream -n plass $cmd`)
 
@@ -664,10 +623,7 @@
 - `reads1::String`: Path to first reads file (FASTQ/FASTA)
 - `reads2::Union{String,Nothing}`: Optional paired-end mate
 - `outdir::String`: Output directory (default: "penguin_guided_output")
-<<<<<<< HEAD
-=======
 - `threads::Int`: Number of threads to use (default: `get_default_threads()`)
->>>>>>> 5513966b
 
 # Returns
 Named tuple with:
@@ -675,12 +631,8 @@
 - `assembly::String`: Nucleotide assembly output path
 - `tmpdir::String`: Temporary working directory
 """
-<<<<<<< HEAD
-function run_penguin_guided_nuclassemble(;reads1::String, reads2::Union{String,Nothing}=nothing, outdir::String="penguin_guided_output")
-=======
 function run_penguin_guided_nuclassemble(;reads1::String, reads2::Union{String,Nothing}=nothing, outdir::String="penguin_guided_output",
     threads::Int=get_default_threads())
->>>>>>> 5513966b
     Mycelia.add_bioconda_env("plass")
 
     if !isfile(reads1)
@@ -702,11 +654,8 @@
     end
     push!(cmd, assembly_out, tmpdir)
 
-<<<<<<< HEAD
-=======
     push!(cmd, "--threads", string(threads))
 
->>>>>>> 5513966b
     run(`$(Mycelia.CONDA_RUNNER) run --live-stream -n plass $cmd`)
 
     return (;outdir, assembly=assembly_out, tmpdir)
@@ -721,10 +670,7 @@
 - `reads1::String`: Path to first reads file (FASTQ/FASTA)
 - `reads2::Union{String,Nothing}`: Optional paired-end mate
 - `outdir::String`: Output directory (default: "penguin_output")
-<<<<<<< HEAD
-=======
 - `threads::Int`: Number of threads to use (default: `get_default_threads()`)
->>>>>>> 5513966b
 
 # Returns
 Named tuple with:
@@ -732,12 +678,8 @@
 - `assembly::String`: Nucleotide assembly output path
 - `tmpdir::String`: Temporary working directory
 """
-<<<<<<< HEAD
-function run_penguin_nuclassemble(;reads1::String, reads2::Union{String,Nothing}=nothing, outdir::String="penguin_output")
-=======
 function run_penguin_nuclassemble(;reads1::String, reads2::Union{String,Nothing}=nothing, outdir::String="penguin_output",
     threads::Int=get_default_threads())
->>>>>>> 5513966b
     Mycelia.add_bioconda_env("plass")
 
     if !isfile(reads1)
@@ -759,11 +701,8 @@
     end
     push!(cmd, assembly_out, tmpdir)
 
-<<<<<<< HEAD
-=======
     push!(cmd, "--threads", string(threads))
 
->>>>>>> 5513966b
     run(`$(Mycelia.CONDA_RUNNER) run --live-stream -n plass $cmd`)
 
     return (;outdir, assembly=assembly_out, tmpdir)
