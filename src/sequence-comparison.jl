struct SylphProfileResult
    syldb::String
    sample_sketches::Vector{String}
    output_tsv::String
    table::DataFrames.DataFrame
end

"""
    run_sylph_profile(reference_fastas::Vector{String};
                      sample_reads::Vector{String}=String[],
                      first_pairs::Vector{String}=String[],
                      second_pairs::Vector{String}=String[],
                      threads::Int=3,
                      subsampling::Int=200,
                      k::Int=31,
                      min_spacing::Int=30,
                      min_ani::Float64=95.0,
                      min_kmers::Int=50,
                      estimate_unknown::Bool=false,
                      outdir::Union{Nothing,String}=nothing,
                      output_prefix::String="sylph_db",
                      output_tsv::Union{Nothing,String}=nothing,
                      additional_args::Vector{String}=String[],
                      quiet::Bool=true)

Sketch references and samples with Sylph and run `sylph profile`, returning the parsed TSV.

# Arguments
- `reference_fastas`: Reference FASTA files to build the Sylph database.
- `sample_reads`: Single-end read files (FASTQ/FASTA, gz accepted).
- `first_pairs`/`second_pairs`: Paired-end read files. Lengths must match.
- `threads`: Thread count for sketching/profile.
- `subsampling`: Sylph `-c` subsampling rate (default 200).
- `k`: k-mer size (Sylph supports 21 or 31).
- `min_spacing`: Minimum spacing between sampled k-mers.
- `min_ani`: Minimum adjusted ANI threshold for reporting (passed via `-m`).
- `min_kmers`: Minimum sampled k-mers required (`-M`).
- `estimate_unknown`: Pass `-u` to estimate unknown content.
- `outdir`: Output directory (created if missing). Defaults to `mktempdir()`.
- `output_prefix`: Prefix for generated `.syldb`.
- `output_tsv`: Optional explicit path for profile output TSV.
- `additional_args`: Extra CLI args appended to `sylph profile`.
- `quiet`: Suppress Sylph stdout/stderr when true.

# Returns
`SylphProfileResult` containing paths to the database, sample sketches, TSV, and parsed DataFrame.
"""
function run_sylph_profile(reference_fastas::Vector{String};
        sample_reads::Vector{String}=String[],
        first_pairs::Vector{String}=String[],
        second_pairs::Vector{String}=String[],
        threads::Int=3,
        subsampling::Int=200,
        k::Int=31,
        min_spacing::Int=30,
        min_ani::Float64=95.0,
        min_kmers::Int=50,
        estimate_unknown::Bool=false,
        outdir::Union{Nothing,String}=nothing,
        output_prefix::String="sylph_db",
        output_tsv::Union{Nothing,String}=nothing,
        additional_args::Vector{String}=String[],
        quiet::Bool=true)

    if length(first_pairs) != length(second_pairs)
        error("first_pairs and second_pairs must have the same length")
    end
    for file in vcat(reference_fastas, sample_reads, first_pairs, second_pairs)
        if !isfile(file)
            error("File not found: $(file)")
        end
    end

    Mycelia.add_bioconda_env("sylph")

    workdir = isnothing(outdir) ? mktempdir() : mkpath(outdir)
    db_prefix = joinpath(workdir, output_prefix)
    syldb_path = db_prefix * ".syldb"
    sample_dir = workdir

<<<<<<< HEAD
    list_inputs = String[]
    append!(list_inputs, reference_fastas)
    append!(list_inputs, sample_reads)

    sketch_args = ["sketch", "-t", string(threads), "-c", string(subsampling), "-k", string(k),
                   "--min-spacing", string(min_spacing), "-o", db_prefix, "-d", sample_dir]
=======
    sketch_args = ["sketch", "-t", string(threads), "-c", string(subsampling), "-k", string(k),
                   "--min-spacing", string(min_spacing), "-o", db_prefix, "-d", sample_dir]
    for fasta in reference_fastas
        push!(sketch_args, "-g")
        push!(sketch_args, fasta)
    end
>>>>>>> 5513966b
    if !isempty(first_pairs)
        push!(sketch_args, "-1")
        append!(sketch_args, first_pairs)
    end
    if !isempty(second_pairs)
        push!(sketch_args, "-2")
        append!(sketch_args, second_pairs)
    end
<<<<<<< HEAD
    append!(sketch_args, list_inputs)
=======
    append!(sketch_args, sample_reads)
>>>>>>> 5513966b

    sketch_cmd = `$(Mycelia.CONDA_RUNNER) run --live-stream -n sylph sylph $sketch_args`
    if quiet
        run(pipeline(sketch_cmd, stdout=devnull, stderr=devnull))
    else
        run(sketch_cmd)
    end

    sample_sketches = filter(f -> endswith(f, ".sylsp"), readdir(sample_dir; join=true))
    if isempty(sample_sketches)
        error("No sample sketches (*.sylsp) were produced by sylph")
    end
    if !isfile(syldb_path)
        error("Sylph database not found at $(syldb_path)")
    end

    profile_out = isnothing(output_tsv) ? joinpath(workdir, "sylph_profile.tsv") : output_tsv
    profile_args = ["profile", "-t", string(threads), "-o", profile_out, "-m", string(min_ani), "-M", string(min_kmers)]
    if estimate_unknown
        push!(profile_args, "-u")
    end
    append!(profile_args, additional_args)
    append!(profile_args, vcat(syldb_path, sample_sketches))

    profile_cmd = `$(Mycelia.CONDA_RUNNER) run --live-stream -n sylph sylph $profile_args`
    if quiet
        run(pipeline(profile_cmd, stdout=devnull, stderr=devnull))
    else
        run(profile_cmd)
    end

    table = CSV.read(profile_out, DataFrames.DataFrame; delim='\t', normalizenames=true)
    return SylphProfileResult(syldb_path, sample_sketches, profile_out, table)
end

"""
    skani_triangle(fasta_files::Vector{String}; 
                   small_genomes::Bool=false,
                   sparse::Bool=true,
                   threads::Int=3,
                   min_af::Union{Nothing,Float64}=nothing,
                   output_file::Union{Nothing,String}=nothing,
                   additional_args::Vector{String}=String[])

Perform pairwise all-vs-all ANI/AF comparison using skani triangle.

# Arguments
- `fasta_files::Vector{String}`: Vector of paths to FASTA files to compare
- `small_genomes::Bool=false`: Use `--small-genomes` flag for viral/plasmid genomes
- `sparse::Bool=true`: Output sparse matrix format (like `skani dist` output). If false, outputs dense triangular matrix
- `threads::Int=3`: Number of threads to use
- `min_af::Union{Nothing,Float64}=nothing`: Minimum aligned fraction threshold
- `output_file::Union{Nothing,String}=nothing`: Output file path. If nothing, returns stdout as string
- `additional_args::Vector{String}=String[]`: Additional command-line arguments to pass to skani

# Returns
- If `output_file` is specified: writes to file and returns the file path
- If `output_file` is nothing: returns the output as a String
"""
function skani_triangle(fasta_files::Vector{String}; 
                       small_genomes::Bool=false,
                       sparse::Bool=true,
                       threads::Int=3,
                       min_af::Union{Nothing,Float64}=nothing,
                       output_file::Union{Nothing,String}=nothing,
                       additional_args::Vector{String}=String[])

    for file in fasta_files
        if !isfile(file)
            error("File not found: $file")
        end
    end

    Mycelia.add_bioconda_env("skani")
    
    temp_dir = mktempdir()
    list_file = joinpath(temp_dir, "skani_input_list.txt")
    
    try
        open(list_file, "w") do io
            for file in fasta_files
                println(io, abspath(file))
            end
        end
        
<<<<<<< HEAD
        cmd_args = ["triangle", "-l", list_file, "-t", string(threads)]
=======
        cmd_args = ["triangle", "--ql", list_file, "-t", string(threads)]
>>>>>>> 5513966b
        
        if small_genomes
            push!(cmd_args, "--small-genomes")
        end
        
        if sparse
            push!(cmd_args, "-E")
        end
        
        if !isnothing(min_af)
            push!(cmd_args, "--min-af", string(min_af))
        end
        
        if !isnothing(output_file)
            push!(cmd_args, "-o", output_file)
        end
        
        append!(cmd_args, additional_args)
        
        cmd = `$(Mycelia.CONDA_RUNNER) run --live-stream -n skani skani $cmd_args`
        
        if isnothing(output_file)
            result = read(cmd, String)
            return result
        else
            run(cmd)
            return output_file
        end
        
    finally
        rm(temp_dir; recursive=true, force=true)
    end
end

"""
    skani_dist(fasta_files::Vector{String};
               threads::Int=3,
               small_genomes::Bool=false,
               min_af::Union{Nothing,Float64}=nothing,
               output_file::Union{Nothing,String}=nothing,
               additional_args::Vector{String}=String[])

Run `skani dist` on a list of FASTA files and return the parsed TSV as a DataFrame.
"""
function skani_dist(fasta_files::Vector{String};
        threads::Int=3,
        small_genomes::Bool=false,
        min_af::Union{Nothing,Float64}=nothing,
        output_file::Union{Nothing,String}=nothing,
        additional_args::Vector{String}=String[])

    for file in fasta_files
        if !isfile(file)
            error("File not found: $file")
        end
    end

    Mycelia.add_bioconda_env("skani")

    temp_dir = mktempdir()
    list_file = joinpath(temp_dir, "skani_input_list.txt")
    out_path = isnothing(output_file) ? joinpath(temp_dir, "skani_dist.tsv") : output_file

    try
        open(list_file, "w") do io
            for file in fasta_files
                println(io, abspath(file))
            end
        end

<<<<<<< HEAD
        cmd_args = ["dist", "-l", list_file, "-t", string(threads), "-o", out_path]
=======
        cmd_args = ["dist", "--ql", list_file, "--rl", list_file, "-t", string(threads), "-o", out_path]
>>>>>>> 5513966b
        if small_genomes
            push!(cmd_args, "--small-genomes")
        end
        if !isnothing(min_af)
            push!(cmd_args, "--min-af", string(min_af))
        end
        append!(cmd_args, additional_args)

        cmd = `$(Mycelia.CONDA_RUNNER) run --live-stream -n skani skani $cmd_args`
        run(cmd)

        df = CSV.read(out_path, DataFrames.DataFrame; delim='\t', normalizenames=true)
        return df
    finally
        rm(temp_dir; recursive=true, force=true)
    end
end


"""
    shannon_entropy(seq; k::Int=1, base::Real=2, alphabet=nothing)

Compute Shannon entropy of symbols (k=1) or k-mers (k>1) from `seq`
(length-agnostic because it uses relative frequencies). `base` sets the log base.
`alphabet` (optional) lets you force/declare the alphabet size; otherwise inferred.
Returns a Float64.
"""
function shannon_entropy(seq; k::Int=1, base::Real=2, alphabet=nothing)
    # Use existing biosequence infrastructure for biological sequences
    if seq isa BioSequences.BioSequence
        if k > length(seq)
            return 0.0
        end
        
        # Determine k-mer type and counting function based on sequence alphabet
        # TODO: use the constants in this repo instead of hardcoding
        if seq isa BioSequences.LongDNA
            kmer_type = Kmers.DNAKmer{k}
            counts = count_kmers(kmer_type, seq)  # Use non-canonical for entropy
        elseif seq isa BioSequences.LongRNA
            kmer_type = Kmers.RNAKmer{k}
            counts = count_kmers(kmer_type, seq)
        elseif seq isa BioSequences.LongAA
            kmer_type = Kmers.AAKmer{k}
            counts = count_kmers(kmer_type, seq)
        else
            error("Unsupported sequence type: $(typeof(seq))")
        end
    else
        # Use existing ngram infrastructure for generic strings
        sstr = string(seq)
        if k > lastindex(sstr)
            return 0.0
        end
        
        observed_ngrams = ngrams(sstr, k)
        counts = StatsBase.countmap(observed_ngrams)
    end
    
    total = sum(values(counts))
    probs = (v/total for v in values(counts))
    H = -sum(p -> p == 0 ? 0.0 : p * (log(p)/log(base)), probs)
    return H
end

"""
    renyi_entropy(seq; k::Int=1, α::Real=2, base::Real=2)

Rényi entropy of order α (α ≠ 1). For α→1, this tends to Shannon entropy.
"""
function renyi_entropy(seq; k::Int=1, α::Real=2, base::Real=2)
    @assert α != 1 "Use shannon_entropy for α = 1."
    
    # Use existing biosequence infrastructure for biological sequences
    if seq isa BioSequences.BioSequence
        if k > length(seq)
            return 0.0
        end
        
        # Determine k-mer type and counting function based on sequence alphabet
        # TODO: use the constants in this repo instead of hardcoding
        if seq isa BioSequences.LongDNA
            kmer_type = Kmers.DNAKmer{k}
            counts = count_kmers(kmer_type, seq)  # Use non-canonical for entropy
        elseif seq isa BioSequences.LongRNA
            kmer_type = Kmers.RNAKmer{k}
            counts = count_kmers(kmer_type, seq)
        elseif seq isa BioSequences.LongAA
            kmer_type = Kmers.AAKmer{k}
            counts = count_kmers(kmer_type, seq)
        else
            error("Unsupported sequence type: $(typeof(seq))")
        end
    else
        # Use existing ngram infrastructure for generic strings
        sstr = string(seq)
        if k > lastindex(sstr)
            return 0.0
        end
        
        observed_ngrams = ngrams(sstr, k)
        counts = StatsBase.countmap(observed_ngrams)
    end
    
    total = sum(values(counts))
    probsα = sum((v/total)^α for v in values(counts))
    return (1/(1-α)) * (log(probsα)/log(base))
end

"""
    kmer_richness(seq, k; alphabet=nothing, normalize=true)

Return the number of unique k-mers observed.
If `normalize=true` (default), return the linguistic-complexity-style ratio:
unique / min(L-k+1, A^k), where A is alphabet size.
"""
function kmer_richness(seq, k; alphabet=nothing, normalize::Bool=true)
    # Use existing biosequence infrastructure for biological sequences
    if seq isa BioSequences.BioSequence
        L = length(seq)
        if k > L
            return normalize ? 0.0 : 0
        end
        
        # Determine k-mer type and counting function based on sequence alphabet
        # TODO: use the constants in this repo instead of hardcoding
        if seq isa BioSequences.LongDNA
            kmer_type = Kmers.DNAKmer{k}
            kmer_counts = count_canonical_kmers(kmer_type, seq)
            A = isnothing(alphabet) ? 4 : alphabet
        elseif seq isa BioSequences.LongRNA
            kmer_type = Kmers.RNAKmer{k}
            kmer_counts = count_kmers(kmer_type, seq)
            A = isnothing(alphabet) ? 4 : alphabet
        elseif seq isa BioSequences.LongAA
            kmer_type = Kmers.AAKmer{k}
            kmer_counts = count_kmers(kmer_type, seq)
            A = isnothing(alphabet) ? 20 : alphabet
        else
            error("Unsupported sequence type: $(typeof(seq))")
        end
        
        uniq = length(kmer_counts)
    else
        # Use existing ngram infrastructure for generic strings
        sstr = string(seq)
        L = lastindex(sstr)
        if k > L
            return normalize ? 0.0 : 0
        end
        
        observed_ngrams = ngrams(sstr, k)
        uniq = length(unique(observed_ngrams))
        A = isnothing(alphabet) ? length(unique(sstr)) : alphabet
    end
    
    if !normalize
        return uniq
    end
    
    max_possible = min(L - k + 1, A^k)
    return max_possible == 0 ? 0.0 : uniq / max_possible
end

"""
    linguistic_complexity(seq; kmax=nothing, alphabet=nothing, reducer=mean)

Compute richness ratios for k = 1:kmax and reduce them (mean by default).
If `kmax` is omitted, it defaults to the full range 1:floor(Int, log_A(L)) or simply 1:L.
Returns (profile, summary), where profile is a Vector{Float64} of length kmax
and summary is `reducer(profile)`.
"""
function linguistic_complexity(seq; kmax=nothing, alphabet=nothing, reducer=Statistics.mean)
    # Determine sequence type and properties
    if seq isa BioSequences.BioSequence
        L = length(seq)
        # Infer alphabet size from sequence type if not provided
        # TODO: use the constants in this repo instead of hardcoding
        if isnothing(alphabet)
            if seq isa BioSequences.LongDNA
                A = 4
            elseif seq isa BioSequences.LongRNA
                A = 4
            elseif seq isa BioSequences.LongAA
                A = 20
            else
                A = 4  # default fallback
            end
        else
            A = alphabet
        end
    else
        # Generic string case
        sstr = string(seq)
        L = lastindex(sstr)
        A = isnothing(alphabet) ? length(unique(sstr)) : alphabet
    end
    
    kmax = isnothing(kmax) ? L : kmax
    prof = [kmer_richness(seq, k; alphabet=A, normalize=true) for k in 1:kmax]
    return prof, reducer(prof)
end

"""
    merge_and_map_single_end_samples(; 
        fasta_reference::AbstractString, 
        fastq_list::Vector{<:AbstractString}, 
        minimap_index::AbstractString, 
        mapping_type::AbstractString,
        outbase::AbstractString = "results",
        outformats::Vector{<:AbstractString} = [".tsv.gz", ".jld2"]
    ) -> DataFrames.DataFrame

Merge and map single-end sequencing samples, then output results in one or more formats.

# Arguments
- `fasta_reference`: Path to the reference FASTA file.
- `fastq_list`: Vector of paths to input FASTQ files to be merged.
- `minimap_index`: Path to the minimap2 index file (.mmi).
- `mapping_type`: Mapping type string for minimap2 (e.g., "map-ont").
- `outbase`: Base name (optionally including path) for output files (default: `Mycelia.normalized_current_date() * ".joint-minimap-mapping-results"`).
- `outformats`: Vector of output file formats to write results to. Supported: `".tsv.gz"`, `".jld2"`.

# Description
This function merges provided FASTQ files and assigns unique UUIDs to reads, maps the merged FASTQ against the provided reference using minimap2, reads mapping and UUID tables, joins them into a single DataFrame, writes this table to all requested output formats with filenames constructed from the `outbase` and the appropriate extension, and returns the resulting joined DataFrame.

# Output Files
- `.tsv.gz`: Tab-separated, gzip-compressed table of results.
- `".jld2"`: JLD2 file containing results.

# Returns
- The joined results as a `DataFrames.DataFrame`.
"""
function merge_and_map_single_end_samples(; 
    fasta_reference::AbstractString, 
    fastq_list::Vector{<:AbstractString}, 
    minimap_index::AbstractString, 
    mapping_type::AbstractString,
    outbase::AbstractString = Mycelia.normalized_current_date() * ".joint-minimap-mapping-results",
    outformats::Vector{<:AbstractString} = [".tsv.gz", ".jld2"]
)
    # Join FASTQ files
    fastq_out = outbase * ".fq.gz"
    tsv_out = outbase * ".uuid-map.tsv.gz"
    fastq_join_result = Mycelia.join_fastqs_with_uuid(fastq_list, fastq_out=fastq_out, tsv_out=tsv_out)
    
    # Run minimap if needed
    minimap_result = Mycelia.minimap_map_with_index(
        fasta = fasta_reference,
        mapping_type = mapping_type,
        fastq = fastq_out,
        index_file = minimap_index
    )
    if !isfile(minimap_result.outfile)
        @time run(minimap_result.cmd)
    end
    results_table_outfiles = [outbase * fmt for fmt in outformats]
    # Determine file paths for .tsv.gz and .jld2
    tsv_file = ".tsv.gz" in outformats ? outbase * ".tsv.gz" : nothing
    jld2_file = ".jld2" in outformats ? outbase * ".jld2" : nothing
    results_table = nothing
    if !all(isfile, results_table_outfiles) || any(x -> filesize(x) == 0, results_table_outfiles)
        # Read tables
        read_id_mapping_table = CSV.read(
            CodecZlib.GzipDecompressorStream(open(tsv_out)), DataFrames.DataFrame, delim='\t')
        mapping_results_table = Mycelia.xam_to_dataframe(minimap_result.outfile)
        results_table = DataFrames.innerjoin(read_id_mapping_table, mapping_results_table, on="new_uuid" => "template")
        results_table = Mycelia.dataframe_replace_nothing_with_missing(results_table)
        # Write outputs
        for fmt in outformats
            outfile = outbase * fmt
            if fmt == ".tsv.gz"
                @assert outfile == tsv_file
                io = CodecZlib.GzipCompressorStream(open(outfile, "w"))
                CSV.write(io, results_table; delim='\t')
                close(io)
                @assert isfile(tsv_file)
                @show tsv_file
            elseif fmt == ".jld2"
                @assert outfile == jld2_file
                JLD2_write_table(df=results_table, filename=outfile)
                @assert isfile(jld2_file)
            else
                @warn "Unknown output format: $fmt"
            end
        end
    else
        if !isnothing(jld2_file) && isfile(jld2_file)
            results_table = JLD2_read_table(jld2_file)
        elseif !isnothing(tsv_file) && isfile(tsv_file)
            io = CodecZlib.GzipDecompressorStream(open(tsv_file))
            results_table = CSV.read(io, DataFrames.DataFrame; delim='\t')
            close(io)
        end
    end

    return (
        results_table = results_table,
        joint_fastq_file = fastq_out,
        fastq_id_mapping_table = tsv_out,
        bam_file = minimap_result.outfile,
        tsv_file = tsv_file,
        jld2_file = jld2_file
    )
end

"""
    mash_distance_from_jaccard(jaccard_index::Float64, kmer_size::Int)

Calculates the Mash distance (an estimate of Average Nucleotide Identity)
from a given Jaccard Index and k-mer size.

# Arguments
- `jaccard_index::Float64`: The Jaccard similarity between the two k-mer sets. Must be between 0.0 and 1.0.
- `kmer_size::Int`: The length of k-mers used to calculate the Jaccard index.

# Returns
- `Float64`: The estimated Mash distance `D`. The estimated ANI would be `1.0 - D`.
"""
function mash_distance_from_jaccard(jaccard_index::Float64, kmer_size::Int)
    # --- Input Validation ---
    if !(0.0 <= jaccard_index <= 1.0)
    error("Jaccard index must be between 0.0 and 1.0")
    end
    if kmer_size <= 0
    error("k-mer size must be a positive integer")
    end

    # --- Edge Case Handling ---
    # If Jaccard is 0, the genomes share no k-mers. The distance is effectively infinite,
    # conventionally represented as 1.0 (100% divergent). The formula would fail due to log(0).
    if jaccard_index == 0.0
        return 1.0
    end

    # If Jaccard is 1, the genomes are identical. Distance is 0.
    if jaccard_index == 1.0
        return 0.0
    end

    # --- Core Mash Formula ---
    # D = - (1/k) * ln(2J / (1+J))
    # In Julia, log() is the natural logarithm (ln).
    mash_dist = - (1 / kmer_size) * log(2 * jaccard_index / (1 + jaccard_index))

    return mash_dist
end

"""
    run_mash_comparison(fasta1::String, fasta2::String; k::Int=21, s::Int=10000, mash_path::String="mash")

Runs a genome-by-genome comparison using the `mash` command-line tool.

This function first creates sketch files for each FASTA input and then
calculates the distance between them, capturing and parsing the result.

# Arguments
- `fasta1::String`: Path to the first FASTA file.
- `fasta2::String`: Path to the second FASTA file.

# Keyword Arguments
- `k::Int=21`: The k-mer size to use for sketching. Default is 21.
- `s::Int=10000`: The sketch size (number of hashes to keep). Default is 10000.
- `mash_path::String="mash"`: The path to the mash executable if not in the system PATH.

# Returns
- `NamedTuple`: A named tuple containing the parsed results, e.g.,
  `(reference=..., query=..., distance=..., p_value=..., shared_hashes=...)`
- `nothing`: Returns `nothing` if the `mash` command fails.
"""
function run_mash_comparison(fasta1::String, fasta2::String; k::Int=21, s::Int=10000, mash_path::String="mash")
    # --- Step 1: Check if input files exist ---
    if !isfile(fasta1) || !isfile(fasta2)
        error("One or both FASTA files not found.")
    end

    Mycelia.add_bioconda_env("mash")

    # --- Step 2: Create sketch files for each genome ---
    sketch1 = fasta1 * ".msh"
    sketch2 = fasta2 * ".msh"

    println("Sketching $fasta1 (k=$k, s=$s)...")
    sketch_cmd1 = pipeline(`$(Mycelia.CONDA_RUNNER) run --live-stream -n mash mash sketch -k $k -s $s -o $sketch1 $fasta1`, stdout=devnull, stderr=devnull)

    println("Sketching $fasta2 (k=$k, s=$s)...")
    sketch_cmd2 = pipeline(`$(Mycelia.CONDA_RUNNER) run --live-stream -n mash mash sketch -k $k -s $s -o $sketch2 $fasta2`, stdout=devnull, stderr=devnull)

    try
        run(sketch_cmd1)
        run(sketch_cmd2)
    catch e
        println("Error: Failed to run 'mash sketch'. Is mash installed and in your PATH?")
        println(e)
        return nothing
    end

    # --- Step 3: Run 'mash dist' on the two sketches and capture output ---
    println("Calculating distance between sketches...")
    dist_cmd = `$mash_path dist $sketch1 $sketch2`

    output = ""
    try
        # read() captures the standard output of the command
        output = read(dist_cmd, String)
    catch e
        println("Error: Failed to run 'mash dist'.")
        println(e)
        return nothing
    finally
        # --- Step 4: Clean up the sketch files ---
        rm(sketch1, force=true)
        rm(sketch2, force=true)
    end

    # --- Step 5: Parse the tab-separated output from mash ---
    if isempty(output)
        println("Warning: Mash command produced no output.")
        return nothing
    end

    # Example output: "genomeA.fasta\tgenomeB.fasta\t0.080539\t0.0\t491/1000"
    parts = split(strip(output), '\t')

    if length(parts) != 5
        println("Error: Unexpected output format from Mash: ", output)
        return nothing
    end

    parsed_result = (
        reference = parts[1],
        query = parts[2],
        distance = parse(Float64, parts[3]),
        p_value = parse(Float64, parts[4]),
        shared_hashes = parts[5]
    )

    return parsed_result
end

"""
$(DocStringExtensions.TYPEDSIGNATURES)

Compare two FASTA sequences and calculate alignment statistics.

# Arguments
- `reference_fasta::String`: Path to the reference FASTA file
- `query_fasta::String`: Path to the query FASTA file

# Returns
DataFrame with the following columns:
- `alignment_percent_identity`: Percentage of matching bases in alignment
- `total_equivalent_bases`: Number of equivalent bases between sequences
- `total_alignment_length`: Length of the alignment
- `query_length`: Length of query sequence
- `total_variants`: Total number of variants (SNPs + indels)
- `total_snps`: Number of single nucleotide polymorphisms
- `total_indels`: Number of insertions and deletions
- `alignment_coverage_query`: Percentage of query sequence covered
- `alignment_coverage_reference`: Percentage of reference sequence covered
- `size_equivalence_to_reference`: Size ratio of query to reference (%)

# Notes
- Uses minimap2 with progressively relaxed settings (asm5→asm10→asm20)
- Returns empty string values for alignment statistics if no alignment is found
- Requires minimap2 to be installed and accessible in PATH
"""
# uses minimap
function pairwise_minimap_fasta_comparison(;reference_fasta, query_fasta)
    header = [
        "Query",
        "Query length",
        "Query start",
        "Query end",
        "Query strand",
        "Target",
        "Target length",
        "Target start",
        "Target end",
        "Matches",
        "Alignment length",
        "Mapping quality",
        "Cigar",
        "CS tag"]

    Mycelia.add_bioconda_env("minimap2")
#     asm5/asm10/asm20: asm-to-ref mapping, for ~0.1/1/5% sequence divergence
    results5 = read(`$(Mycelia.CONDA_RUNNER) run --live-stream -n minimap2 minimap2 -x asm5 --cs -cL $reference_fasta $query_fasta`)
    if !isempty(results5)
        results = results5
    else
        @warn "no hit with asm5, trying asm10"
        results10 = read(`$(Mycelia.CONDA_RUNNER) run --live-stream -n minimap2 minimap2 -x asm10 --cs -cL $reference_fasta $query_fasta`)
        if !isempty(results10)
            results = results10
        else
            @warn "no hits with asm5 or asm10, trying asm20"
            results20 = read(`$(Mycelia.CONDA_RUNNER) run --live-stream -n minimap2 minimap2 -x asm20 --cs -cL $reference_fasta $query_fasta`)
            if !isempty(results20)
                results = results20
            end
        end
    end
    if !isempty(results)
        data =  DelimitedFiles.readdlm(IOBuffer(results), '\t')
        data_columns_of_interest = [collect(1:length(header)-2)..., collect(size(data, 2)-1:size(data, 2))...]
        minimap_results = DataFrames.DataFrame(data[:, data_columns_of_interest], header)

        equivalent_matches = reduce(vcat, map(x -> collect(eachmatch(r":([0-9]+)", replace(x, "cs:Z:" => ""))), minimap_results[!, "CS tag"]))
        total_equivalent_bases = sum(map(match -> parse(Int, first(match.captures)), equivalent_matches))

        insertion_matches = reduce(vcat, map(x -> collect(eachmatch(r"\+([a-z]+)"i, replace(x, "cs:Z:" => ""))), minimap_results[!, "CS tag"]))
        total_inserted_bases = sum(map(match -> length(first(match.captures)), insertion_matches))
        deletion_matches = reduce(vcat, map(x -> collect(eachmatch(r"\-([a-z]+)"i, replace(x, "cs:Z:" => ""))), minimap_results[!, "CS tag"]))
        total_deleted_bases = sum(map(match -> length(first(match.captures)), deletion_matches))
        substitution_matches = reduce(vcat, map(x -> collect(eachmatch(r"\*([a-z]{2})"i, replace(x, "cs:Z:" => ""))), minimap_results[!, "CS tag"]))
        total_substituted_bases = length(substitution_matches)
        total_variants = length(insertion_matches) + length(deletion_matches) + length(substitution_matches)
        total_variable_bases = total_inserted_bases + total_deleted_bases + total_substituted_bases

        total_alignment_length = sum(minimap_results[!, "Alignment length"])
        total_matches = sum(minimap_results[!, "Matches"])
        
        alignment_percent_identity = round(total_matches / total_alignment_length * 100, digits=2)
        size_equivalence_to_reference = round(minimap_results[1, "Query length"]/minimap_results[1, "Target length"] * 100, digits=2)
        alignment_coverage_query = round(total_alignment_length / minimap_results[1, "Query length"] * 100, digits=2)
        alignment_coverage_reference = round(total_alignment_length / minimap_results[1, "Target length"] * 100, digits=2)

        results = DataFrames.DataFrame(
            alignment_percent_identity = alignment_percent_identity,
            total_equivalent_bases = total_equivalent_bases,
            total_alignment_length = total_alignment_length,
            query_length = minimap_results[1, "Query length"],
            total_variants = total_variants,
            total_snps = total_substituted_bases,
            total_indels = length(insertion_matches) + length(deletion_matches),
            alignment_coverage_query = alignment_coverage_query,
            alignment_coverage_reference = alignment_coverage_reference,
            size_equivalence_to_reference = size_equivalence_to_reference,
        )
    else
        query_length = length(FASTX.sequence(first(FASTX.FASTA.Reader(open(query_fasta)))))
        target_length = length(FASTX.sequence(first(FASTX.FASTA.Reader(open(reference_fasta)))))
        size_equivalence_to_reference = round(query_length/target_length * 100, digits=2)

        # unable to find any matches
        results = DataFrames.DataFrame(
            alignment_percent_identity = "",
            total_equivalent_bases = "",
            total_alignment_length = "",
            query_length = query_length,
            total_variants = "",
            total_snps = "",
            total_indels = "",
            alignment_coverage_query = 0,
            alignment_coverage_reference = 0,
            size_equivalence_to_reference = size_equivalence_to_reference
        )
    end
    return results
end

# always interpret as strings to ensure changes in underlying biosequence representation don't change results
# results in 64 character string
# a = "TTANC"
# b = "ttANc"
# c = "ttanc"
# dna_a = BioSequences.LongDNA{4}(a)
# dna_b = BioSequences.LongDNA{4}(b)
# dna_c = BioSequences.LongDNA{4}(c)
# seq2sha256(a) == seq2sha256(dna_a)
# seq2sha256(b) == seq2sha256(dna_b)
# seq2sha256(c) == seq2sha256(dna_c)
# seq2sha256(BioSequences.LongDNA{2}("AAA")) == seq2sha256(BioSequences.LongDNA{4}("AAA"))

"""
$(DocStringExtensions.TYPEDSIGNATURES)

Compute the SHA-256 hash of a sequence string.

# Arguments
- `seq::AbstractString`: Input sequence to be hashed

# Returns
- `String`: Hexadecimal representation of the SHA-256 hash

# Details
The input sequence is converted to uppercase before hashing.
"""
function seq2sha256(seq::AbstractString)
    return SHA.bytes2hex(SHA.sha256(uppercase(seq)))
end

"""
$(DocStringExtensions.TYPEDSIGNATURES)

Convert a biological sequence to its SHA256 hash value.

Calculates a cryptographic hash of the sequence by first converting it to a string representation.
This method dispatches to the string version of `seq2sha256`.

# Arguments
- `seq::BioSequences.BioSequence`: The biological sequence to hash

# Returns
- `String`: A 64-character hexadecimal string representing the SHA256 hash
"""
function seq2sha256(seq::BioSequences.BioSequence)
    return seq2sha256(string(seq))
end

"""
$(DocStringExtensions.TYPEDSIGNATURES)

Run fastani with a query and reference list

Calculate Average Nucleotide Identity (ANI) between genome sequences using FastANI.

# Arguments
- `query_list::String`: Path to file containing list of query genome paths (one per line)
- `reference_list::String`: Path to file containing list of reference genome paths (one per line)
- `outfile::String`: Path to output file that will contain ANI results
- `threads::Int=get_default_threads()`: Number of parallel threads to use
- `force::Bool=false`: If true, rerun analysis even if output file exists

# Output
Generates a tab-delimited file with columns:
- Query genome
- Reference genome  
- ANI value (%)
- Count of bidirectional fragment mappings
- Total query fragments

# Notes
- Requires FastANI to be available via Bioconda
- Automatically sets up required conda environment
"""
function fastani_list(;query_list="", reference_list="", outfile="", threads=get_default_threads(), force=false)
    Mycelia.add_bioconda_env("fastani")
    if !isfile(outfile) || force
        run(`$(Mycelia.CONDA_RUNNER) run --live-stream -n fastani fastANI --ql $(query_list) --rl $(reference_list) --threads $(threads) -o $(outfile)`)
        # run(
        # pipeline(
        #     `$(Mycelia.CONDA_RUNNER) run --live-stream -n fastani fastANI --ql $(query_list) --rl $(reference_list) --threads $(threads) -o $(outfile)`,
        #     stdout=outfile * "fastani.stdout.txt",
        #     stderr=outfile * "fastani.stderr.txt"
        #     )
        # )
    end
end

"""
$(DocStringExtensions.TYPEDSIGNATURES)

Calculate Average Nucleotide Identity (ANI) between two genomes using FastANI.

# Arguments
- `query::String`: Path to query genome FASTA file
- `reference::String`: Path to reference genome FASTA file  
- `outfile::String`: Path to save FastANI results
- `force::Bool=false`: If true, overwrite existing output file

# Notes
- Requires FastANI to be available via Bioconda
- Stdout and stderr are captured in separate files with '.stdout.txt' and '.stderr.txt' suffixes
- ANI results are written to the specified outfile
"""
# ./fastANI -q [QUERY_GENOME] -r [REFERENCE_GENOME] -o [OUTPUT_FILE] 
function fastani_pair(;query="", reference="", outfile="", force=false)
    Mycelia.add_bioconda_env("fastani")
    if !isfile(outfile) || force
        run(
        pipeline(
            `$(Mycelia.CONDA_RUNNER) run --live-stream -n fastani fastANI -q $(query) -r $(reference) -o $(outfile)`,
            stdout=outfile * "fastani.stdout.txt",
            stderr=outfile * "fastani.stderr.txt"
            )
        )
    end
end<|MERGE_RESOLUTION|>--- conflicted
+++ resolved
@@ -78,21 +78,12 @@
     syldb_path = db_prefix * ".syldb"
     sample_dir = workdir
 
-<<<<<<< HEAD
-    list_inputs = String[]
-    append!(list_inputs, reference_fastas)
-    append!(list_inputs, sample_reads)
-
-    sketch_args = ["sketch", "-t", string(threads), "-c", string(subsampling), "-k", string(k),
-                   "--min-spacing", string(min_spacing), "-o", db_prefix, "-d", sample_dir]
-=======
     sketch_args = ["sketch", "-t", string(threads), "-c", string(subsampling), "-k", string(k),
                    "--min-spacing", string(min_spacing), "-o", db_prefix, "-d", sample_dir]
     for fasta in reference_fastas
         push!(sketch_args, "-g")
         push!(sketch_args, fasta)
     end
->>>>>>> 5513966b
     if !isempty(first_pairs)
         push!(sketch_args, "-1")
         append!(sketch_args, first_pairs)
@@ -101,11 +92,7 @@
         push!(sketch_args, "-2")
         append!(sketch_args, second_pairs)
     end
-<<<<<<< HEAD
-    append!(sketch_args, list_inputs)
-=======
     append!(sketch_args, sample_reads)
->>>>>>> 5513966b
 
     sketch_cmd = `$(Mycelia.CONDA_RUNNER) run --live-stream -n sylph sylph $sketch_args`
     if quiet
@@ -191,11 +178,7 @@
             end
         end
         
-<<<<<<< HEAD
-        cmd_args = ["triangle", "-l", list_file, "-t", string(threads)]
-=======
         cmd_args = ["triangle", "--ql", list_file, "-t", string(threads)]
->>>>>>> 5513966b
         
         if small_genomes
             push!(cmd_args, "--small-genomes")
@@ -266,11 +249,7 @@
             end
         end
 
-<<<<<<< HEAD
-        cmd_args = ["dist", "-l", list_file, "-t", string(threads), "-o", out_path]
-=======
         cmd_args = ["dist", "--ql", list_file, "--rl", list_file, "-t", string(threads), "-o", out_path]
->>>>>>> 5513966b
         if small_genomes
             push!(cmd_args, "--small-genomes")
         end
