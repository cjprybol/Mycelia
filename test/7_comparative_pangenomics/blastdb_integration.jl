# From the Mycelia base directory, run the tests with:
# 
# ```bash
# julia --project=. -e 'include("test/7_comparative_pangenomics/blastdb_integration.jl")'
# ```
#
# And to turn this file into a jupyter notebook, run:
# ```bash
# julia --project=. -e 'import Literate; Literate.notebook("test/7_comparative_pangenomics/blastdb_integration.jl", "test/7_comparative_pangenomics", execute=false)'
# ```

## If running Literate notebook, ensure the package is activated:
## import Pkg
## if isinteractive()
##     Pkg.activate("../..")
## end
## using Revise
import Test
import Mycelia
import Arrow
import DataFrames

<<<<<<< HEAD
if get(ENV, "MYCELIA_RUN_EXTERNAL", "false") == "true"
=======
run_all = get(ENV, "MYCELIA_RUN_ALL", "false") == "true"
if run_all || get(ENV, "MYCELIA_RUN_EXTERNAL", "false") == "true"
>>>>>>> 5513966b
    Test.@testset "BLAST Database Integration" begin
        Test.@testset "BLAST DB Search Paths" begin
            env_paths = split(get(ENV, "BLASTDB", ""), ":")
            search_paths = filter(isdir, unique(vcat(env_paths, [Mycelia.DEFAULT_BLASTDB_PATH])))
            Test.@test isa(search_paths, Vector)
            Test.@test all(isa.(search_paths, String))
        end
        Test.@testset "Download and Metadata Extraction" begin
            db_name = "ref_viroids_rep_genomes"
            db_dir = mkpath("test-blastdb")
            db_path = Mycelia.download_blast_db(db=db_name, dbdir=db_dir)
            Test.@test isa(db_path, String)
            Test.@test isdir(db_dir)
            metadata = Mycelia.get_blastdb_metadata(blastdb=db_path)
            Test.@test haskey(metadata, "dbtype")
            Test.@test haskey(metadata, "last-updated")
            rm(db_dir, recursive=true)
        end
        Test.@testset "BLAST DB to Arrow and FASTA" begin
            db_name = "ref_viroids_rep_genomes"
            db_dir = mkpath("test-blastdb")
            db_path = Mycelia.download_blast_db(db=db_name, dbdir=db_dir)
            table = Mycelia.blastdb2table(
                blastdb=db_path,
<<<<<<< HEAD
=======
                blastdbs_dir=db_dir,
>>>>>>> 5513966b
                ALL_FIELDS=false,
                accession=true,
                taxid=true,
                sequence=false,
                sequence_sha256=false
            )
            Test.@test table isa DataFrames.DataFrame
            Test.@test DataFrames.nrow(table) > 0
<<<<<<< HEAD
            arrow_table = Arrow.Table(table)
=======
            arrow_path = tempname() * ".arrow"
            Arrow.write(arrow_path, table)
            arrow_table = Arrow.Table(arrow_path)
>>>>>>> 5513966b
            Test.@test arrow_table isa Arrow.Table
            fasta_file = Mycelia.blastdb_to_fasta(blastdb=db_path, outfile=joinpath(db_dir, "$(db_name).fna.gz"), force=true, max_cores=1)
            Test.@test isfile(fasta_file)
            rm(db_dir, recursive=true)
        end
        Test.@testset "Filter by Taxid/Entry" begin
            db_name = "ref_viroids_rep_genomes"
            db_dir = mkpath("test-blastdb")
            db_path = Mycelia.download_blast_db(db=db_name, dbdir=db_dir)
            filtered = Mycelia.blastdb2table(
                blastdb=db_path,
<<<<<<< HEAD
=======
                blastdbs_dir=db_dir,
>>>>>>> 5513966b
                ALL_FIELDS=false,
                taxid=true,
                sequence=false,
                sequence_sha256=false
            )
            Test.@test !isempty(filtered)
            if "taxid" in DataFrames.names(filtered)
<<<<<<< HEAD
                Test.@test any(filtered.taxid .== 12884)
=======
                # Require at least one non-missing taxid; specific value may vary by DB release
                has_taxids = any(!ismissing, filtered.taxid)
                Test.@test has_taxids
                if has_taxids && !any(string.(coalesce.(filtered.taxid, "")) .== "12884")
                    @info "Taxid 12884 not present in filtered table; sample taxids" unique(first(filtered.taxid, min(length(filtered.taxid), 5)))
                end
>>>>>>> 5513966b
            end
            rm(db_dir, recursive=true)
        end
    end
else
    @info "Skipping BLAST Database Integration tests; external BLAST downloads are opt-in via MYCELIA_RUN_EXTERNAL=true"
end<|MERGE_RESOLUTION|>--- conflicted
+++ resolved
@@ -20,12 +20,8 @@
 import Arrow
 import DataFrames
 
-<<<<<<< HEAD
-if get(ENV, "MYCELIA_RUN_EXTERNAL", "false") == "true"
-=======
 run_all = get(ENV, "MYCELIA_RUN_ALL", "false") == "true"
 if run_all || get(ENV, "MYCELIA_RUN_EXTERNAL", "false") == "true"
->>>>>>> 5513966b
     Test.@testset "BLAST Database Integration" begin
         Test.@testset "BLAST DB Search Paths" begin
             env_paths = split(get(ENV, "BLASTDB", ""), ":")
@@ -50,10 +46,7 @@
             db_path = Mycelia.download_blast_db(db=db_name, dbdir=db_dir)
             table = Mycelia.blastdb2table(
                 blastdb=db_path,
-<<<<<<< HEAD
-=======
                 blastdbs_dir=db_dir,
->>>>>>> 5513966b
                 ALL_FIELDS=false,
                 accession=true,
                 taxid=true,
@@ -62,13 +55,9 @@
             )
             Test.@test table isa DataFrames.DataFrame
             Test.@test DataFrames.nrow(table) > 0
-<<<<<<< HEAD
-            arrow_table = Arrow.Table(table)
-=======
             arrow_path = tempname() * ".arrow"
             Arrow.write(arrow_path, table)
             arrow_table = Arrow.Table(arrow_path)
->>>>>>> 5513966b
             Test.@test arrow_table isa Arrow.Table
             fasta_file = Mycelia.blastdb_to_fasta(blastdb=db_path, outfile=joinpath(db_dir, "$(db_name).fna.gz"), force=true, max_cores=1)
             Test.@test isfile(fasta_file)
@@ -80,10 +69,7 @@
             db_path = Mycelia.download_blast_db(db=db_name, dbdir=db_dir)
             filtered = Mycelia.blastdb2table(
                 blastdb=db_path,
-<<<<<<< HEAD
-=======
                 blastdbs_dir=db_dir,
->>>>>>> 5513966b
                 ALL_FIELDS=false,
                 taxid=true,
                 sequence=false,
@@ -91,16 +77,13 @@
             )
             Test.@test !isempty(filtered)
             if "taxid" in DataFrames.names(filtered)
-<<<<<<< HEAD
                 Test.@test any(filtered.taxid .== 12884)
-=======
                 # Require at least one non-missing taxid; specific value may vary by DB release
                 has_taxids = any(!ismissing, filtered.taxid)
                 Test.@test has_taxids
                 if has_taxids && !any(string.(coalesce.(filtered.taxid, "")) .== "12884")
                     @info "Taxid 12884 not present in filtered table; sample taxids" unique(first(filtered.taxid, min(length(filtered.taxid), 5)))
                 end
->>>>>>> 5513966b
             end
             rm(db_dir, recursive=true)
         end
