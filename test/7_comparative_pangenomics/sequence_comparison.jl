--- conflicted
+++ resolved
@@ -263,12 +263,8 @@
     end
 
     Test.@testset "Sylph profiling with simulated coverage ratios" begin
-<<<<<<< HEAD
-        if get(ENV, "MYCELIA_RUN_EXTERNAL", "false") != "true"
-=======
         run_all = get(ENV, "MYCELIA_RUN_ALL", "false") == "true"
         if !(run_all || get(ENV, "MYCELIA_RUN_EXTERNAL", "false") == "true")
->>>>>>> 5513966b
             @info "Skipping sylph profiling test; external tool execution is opt-in via MYCELIA_RUN_EXTERNAL=true"
             return
         end
@@ -305,44 +301,15 @@
 
         df = result.table
         lower_cols = Dict(lowercase(string(c)) => c for c in names(df))
-<<<<<<< HEAD
-
-        ref_col_key = something(findfirst(k -> occursin("reference", k) || occursin("genome", k), keys(lower_cols)), nothing)
-        abundance_col_key = something(findfirst(k -> occursin("sequence_abundance", k) || occursin("abundance", k), keys(lower_cols)), nothing)
-        ani_col_key = something(findfirst(k -> occursin("ani", k), keys(lower_cols)), nothing)
-=======
         keys_list = collect(keys(lower_cols))
 
         ref_col_key = findfirst(k -> occursin("reference", k) || occursin("genome", k), keys_list)
         abundance_col_key = findfirst(k -> occursin("sequence_abundance", k) || occursin("abundance", k), keys_list)
         ani_col_key = findfirst(k -> occursin("ani", k), keys_list)
->>>>>>> 5513966b
         Test.@test !isnothing(ref_col_key)
         Test.@test !isnothing(abundance_col_key)
         Test.@test !isnothing(ani_col_key)
 
-<<<<<<< HEAD
-        ref_col = lower_cols[ref_col_key]
-        abundance_col = lower_cols[abundance_col_key]
-        ani_col = lower_cols[ani_col_key]
-
-        ref_to_abundance = Dict{String,Float64}()
-        ref_to_ani = Dict{String,Float64}()
-        for row in eachrow(df)
-            ref_name = basename(String(row[ref_col]))
-            ref_to_abundance[ref_name] = float(row[abundance_col])
-            ref_to_ani[ref_name] = float(row[ani_col])
-        end
-
-        ref_a_name = basename(ref_a)
-        ref_b_name = basename(ref_b)
-        Test.@test ref_to_abundance[ref_a_name] > ref_to_abundance[ref_b_name]
-        expected_ratio = 12 / (12 + 6)
-        observed_ratio = ref_to_abundance[ref_a_name] / (ref_to_abundance[ref_a_name] + ref_to_abundance[ref_b_name])
-        Test.@test isapprox(observed_ratio, expected_ratio; atol=0.15)
-        Test.@test ref_to_ani[ref_a_name] ≥ 0.9
-        Test.@test ref_to_ani[ref_b_name] ≥ 0.85
-=======
         ref_col = lower_cols[keys_list[ref_col_key]]
         abundance_col = lower_cols[keys_list[abundance_col_key]]
         ani_col = lower_cols[keys_list[ani_col_key]]
@@ -374,18 +341,13 @@
         Test.@test top.abundance > second.abundance
         Test.@test top.ani ≥ 0.9
         Test.@test second.ani ≥ 0.8
->>>>>>> 5513966b
 
         rm(workdir; recursive=true, force=true)
     end
 
     Test.@testset "Skani ANI estimates on synthetic variants" begin
-<<<<<<< HEAD
-        if get(ENV, "MYCELIA_RUN_EXTERNAL", "false") != "true"
-=======
         run_all = get(ENV, "MYCELIA_RUN_ALL", "false") == "true"
         if !(run_all || get(ENV, "MYCELIA_RUN_EXTERNAL", "false") == "true")
->>>>>>> 5513966b
             @info "Skipping skani ANI test; external tool execution is opt-in via MYCELIA_RUN_EXTERNAL=true"
             return
         end
@@ -404,19 +366,7 @@
 
         df = Mycelia.skani_dist([ref_a, ref_b]; small_genomes=true, threads=2)
         lower_cols = Dict(lowercase(string(c)) => c for c in names(df))
-<<<<<<< HEAD
-        ani_key = something(findfirst(k -> occursin("ani", k), keys(lower_cols)), nothing)
-        af_key = something(findfirst(k -> occursin("af", k), keys(lower_cols)), nothing)
-        ref1_key = something(findfirst(k -> occursin("ref", k) || occursin("genome1", k) || occursin("query", k), keys(lower_cols)), nothing)
-        ref2_key = something(findfirst(k -> occursin("genome2", k) || occursin("target", k) || occursin("reference", k), keys(lower_cols)), nothing)
-        Test.@test !isnothing(ani_key)
-        Test.@test !isnothing(af_key)
-
-        ani_col = lower_cols[ani_key]
-        af_col = lower_cols[af_key]
-        ref1_col = isnothing(ref1_key) ? nothing : lower_cols[ref1_key]
-        ref2_col = isnothing(ref2_key) ? nothing : lower_cols[ref2_key]
-=======
+
         keys_list = collect(keys(lower_cols))
 
         ani_key = findfirst(k -> occursin("ani", k), keys_list)
@@ -429,27 +379,10 @@
         af_col = isnothing(af_key) ? nothing : lower_cols[keys_list[af_key]]
         ref1_col = isnothing(ref1_key) ? nothing : lower_cols[keys_list[ref1_key]]
         ref2_col = isnothing(ref2_key) ? nothing : lower_cols[keys_list[ref2_key]]
->>>>>>> 5513966b
 
         ref_a_base = lowercase(basename(ref_a))
         ref_b_base = lowercase(basename(ref_b))
 
-<<<<<<< HEAD
-        found = false
-        for row in eachrow(df)
-            lhs = ref1_col === nothing ? "" : lowercase(string(row[ref1_col]))
-            rhs = ref2_col === nothing ? "" : lowercase(string(row[ref2_col]))
-            same_pair = (occursin(ref_a_base, lhs) && occursin(ref_b_base, rhs)) ||
-                        (occursin(ref_b_base, lhs) && occursin(ref_a_base, rhs))
-            ani_val = float(row[ani_col])
-            af_val = float(row[af_col])
-            if (ref1_col === nothing || ref2_col === nothing || same_pair) && 0.9 < ani_val < 0.99 && af_val > 0.8
-                found = true
-                break
-            end
-        end
-        Test.@test found
-=======
         entries = [
             (
                 lhs = ref1_col === nothing ? "" : lowercase(string(row[ref1_col])),
@@ -466,7 +399,6 @@
         best = reduce((a, b) -> a.ani ≥ b.ani ? a : b, entries)
         Test.@test 0.9 < best.ani < 0.99
         Test.@test best.af > 0.5
->>>>>>> 5513966b
 
         rm(workdir; recursive=true, force=true)
     end
