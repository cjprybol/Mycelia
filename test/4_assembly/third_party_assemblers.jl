# From the Mycelia base directory, run the tests with:
# 
# ```bash
# julia --project=. -e 'include("test/4_assembly/third_party_assemblers.jl")'
# ```
#
# And to turn this file into a jupyter notebook, run:
# ```bash
# julia --project=. -e 'import Literate; Literate.notebook("test/4_assembly/third_party_assemblers.jl", "test/4_assembly", execute=false)'
# ```

## If running Literate notebook, ensure the package is activated:
## import Pkg
## if isinteractive()
##     Pkg.activate("../..")
## end
## using Revise
import Test
import Mycelia
import Graphs
import Random
import StableRNGs
import BioSequences
import FASTX

Test.@testset "Short Read Isolate Assembly" begin
    mktempdir() do dir
        # Create small reference genome for isolate short read assembly
        ref_fasta = joinpath(dir, "isolate_ref.fasta")
        rng = StableRNGs.StableRNG(123)
        isolate_genome = BioSequences.randdnaseq(rng, 5000)  # 5kb genome for minimal memory usage
        
        # Create FASTA record and write using Mycelia.write_fasta
        fasta_record = FASTX.FASTA.Record("test_isolate_genome", isolate_genome)
        Mycelia.write_fasta(outfile=ref_fasta, records=[fasta_record])
        
        # Simulate Illumina paired-end reads with coverage for isolate assembly
        simulated_reads = Mycelia.simulate_illumina_reads(fasta=ref_fasta, coverage=15, quiet=true)
        
        # Extract the paired read files from the result
        fastq1 = simulated_reads.forward_reads
        fastq2 = simulated_reads.reverse_reads

        Test.@testset "Short Read Isolate Assembly - Spades" begin    
            # Test SPAdes - clean up any existing directory first
            spades_outdir = joinpath(dir, "spades_assembly")
            if isdir(spades_outdir)
                rm(spades_outdir, recursive=true)
            end
            try
                result = Mycelia.run_spades(fastq1=fastq1, fastq2=fastq2, outdir=spades_outdir)
                Test.@test result.outdir == spades_outdir
                Test.@test result.contigs == joinpath(spades_outdir, "contigs.fasta")
                Test.@test result.scaffolds == joinpath(spades_outdir, "scaffolds.fasta")
                Test.@test isfile(result.contigs)
                Test.@test isfile(result.scaffolds)
                # Clean up after test
                rm(spades_outdir, recursive=true, force=true)
            catch e
                # if isa(e, ProcessFailedException) || contains(string(e), "memory") || contains(string(e), "Memory") || contains(string(e), "killed")
                #     @warn """
                #     SPAdes assembly failed due to resource constraints.
                #     Current test: 5kb genome, 15x coverage, ~75kb total sequence data
                    
                #     Required resources for SPAdes:
                #     - Memory: ~2-4GB RAM minimum
                #     - CPU: 1-8 cores recommended
                #     - Disk: ~500MB temporary space
                #     - Note: SPAdes is designed for single isolate genome assembly
                    
                #     To fix: Increase available memory or reduce test genome size further.
                #     """
                #     Test.@test_skip "SPAdes test skipped - insufficient resources"
                # else
                #     rethrow(e)
                # end
                # Clean up on failure
                rm(spades_outdir, recursive=true, force=true)
                rethrow(e)
            end
        end

        Test.@testset "Short Read Isolate Assembly - SKESA" begin
            # Test SKESA - clean up any existing directory first  
            skesa_outdir = joinpath(dir, "skesa_assembly")
            if isdir(skesa_outdir)
                rm(skesa_outdir, recursive=true)
            end
            try
                result = Mycelia.run_skesa(fastq1=fastq1, fastq2=fastq2, outdir=skesa_outdir)
                Test.@test result.outdir == skesa_outdir
                Test.@test result.contigs == joinpath(skesa_outdir, "contigs.fa")
                Test.@test isfile(result.contigs)
                # Clean up after test
                rm(skesa_outdir, recursive=true, force=true)
            catch e
                # if isa(e, ProcessFailedException) || contains(string(e), "memory") || contains(string(e), "Memory") || contains(string(e), "killed")
                #     @warn """
                #     SKESA assembly failed due to resource constraints.
                #     Current test: 5kb genome, 15x coverage, ~75kb total sequence data
                    
                #     Required resources for SKESA:
                #     - Memory: ~500MB-1GB RAM minimum
                #     - CPU: 1-4 cores recommended
                #     - Disk: ~50MB temporary space
                    
                #     To fix: Increase available memory or reduce test genome size further.
                #     """
                #     Test.@test_skip "SKESA test skipped - insufficient resources"
                # else
                #     rethrow(e)
                # end
                # Clean up on failure
                rm(skesa_outdir, recursive=true, force=true)
                rethrow(e)
            end
        end

        # Test.@testset "Short Read Isolate Assembly - Ray" begin
        #     # Test Ray - clean up any existing directory first  
        #     ray_outdir = joinpath(dir, "ray_assembly")
        #     if isdir(ray_outdir)
        #         rm(ray_outdir, recursive=true)
        #     end
        #     try
        #         result = Mycelia.run_ray([fastq1, fastq2], outdir=ray_outdir, k=25)
        #         Test.@test result.outdir == ray_outdir
        #         Test.@test result.contigs == joinpath(ray_outdir, "Contigs.fasta")
        #         Test.@test result.scaffolds == joinpath(ray_outdir, "Scaffolds.fasta")
        #         Test.@test isfile(result.contigs)
        #         Test.@test isfile(result.scaffolds)
        #         # Clean up after test
        #         rm(ray_outdir, recursive=true, force=true)
        #     catch e
        #         if isa(e, ProcessFailedException) || contains(string(e), "memory") || contains(string(e), "Memory") || contains(string(e), "killed")
        #             @warn """
        #             Ray assembly failed due to resource constraints.
        #             Current test: 5kb genome, 15x coverage, ~75kb total sequence data
                    
        #             Required resources for Ray:
        #             - Memory: ~1-3GB RAM minimum
        #             - CPU: 1-8 cores recommended (distributed assembler)
        #             - Disk: ~200MB temporary space
        #             - Note: Ray uses distributed de Bruijn graph approach
                    
        #             To fix: Increase available memory or reduce test genome size further.
        #             """
        #             Test.@test_skip "Ray test skipped - insufficient resources"
        #         else
        #             rethrow(e)
        #         end
        #         # Clean up on failure
        #         rm(ray_outdir, recursive=true, force=true)
        #     end
        # end

        # Test.@testset "Short Read Isolate Assembly - IDBA-UD" begin
        #     # Test IDBA-UD - clean up any existing directory first  
        #     idba_outdir = joinpath(dir, "idba_ud_assembly")
        #     if isdir(idba_outdir)
        #         rm(idba_outdir, recursive=true)
        #     end
        #     try
        #         result = Mycelia.run_idba_ud(fastq1=meta_fastq1, fastq2=meta_fastq2, outdir=idba_outdir)
        #         Test.@test result.outdir == idba_outdir
        #         Test.@test result.contigs == joinpath(idba_outdir, "contig.fa")
        #         Test.@test result.scaffolds == joinpath(idba_outdir, "scaffold.fa")
        #         Test.@test isfile(result.contigs)
        #         Test.@test isfile(result.scaffolds)
        #         # Clean up after test
        #         rm(idba_outdir, recursive=true, force=true)
        #     catch e
        #         if isa(e, ProcessFailedException) || contains(string(e), "memory") || contains(string(e), "Memory") || contains(string(e), "killed")
        #             @warn """
        #             IDBA-UD assembly failed due to resource constraints.
        #             Current test: 5kb genome, 15x coverage, ~75kb total sequence data
                    
        #             Required resources for IDBA-UD:
        #             - Memory: ~1-2GB RAM minimum
        #             - CPU: 1-4 cores recommended
        #             - Disk: ~100MB temporary space
        #             - Note: IDBA-UD requires paired-end reads for metagenomic assembly
                    
        #             To fix: Increase available memory or reduce test genome size further.
        #             """
        #             Test.@test_skip "IDBA-UD test skipped - insufficient resources"
        #         else
        #             rethrow(e)
        #         end
        #         # Clean up on failure
        #         rm(idba_outdir, recursive=true, force=true)
        #     end
        # end

        Test.@testset "Short Read Isolate Assembly - Velvet" begin
            # Test Velvet - clean up any existing directory first  
            velvet_outdir = joinpath(dir, "velvet_assembly")
            if isdir(velvet_outdir)
                rm(velvet_outdir, recursive=true)
            end
            try
                result = Mycelia.run_velvet(fastq1, fastq2=fastq2, outdir=velvet_outdir, k=25)
                Test.@test result.outdir == velvet_outdir
                Test.@test result.contigs == joinpath(velvet_outdir, "contigs.fa")
                Test.@test isfile(result.contigs)
                # Clean up after test
                rm(velvet_outdir, recursive=true, force=true)
            catch e
                # if isa(e, ProcessFailedException) || contains(string(e), "memory") || contains(string(e), "Memory") || contains(string(e), "killed")
                #     @warn """
                #     Velvet assembly failed due to resource constraints.
                #     Current test: 5kb genome, 15x coverage, ~75kb total sequence data
                    
                #     Required resources for Velvet:
                #     - Memory: ~500MB-2GB RAM minimum
                #     - CPU: 1-4 cores recommended
                #     - Disk: ~100MB temporary space
                #     - Note: Velvet uses classic de Bruijn graph approach with velveth+velvetg
                    
                #     To fix: Increase available memory or reduce test genome size further.
                #     """
                #     Test.@test_skip "Velvet test skipped - insufficient resources"
                # else
                #     rethrow(e)
                # end
                # Clean up on failure
                rm(velvet_outdir, recursive=true, force=true)
                rethrow(e)
            end
        end
    end
end

Test.@testset "Short Read Metagenomic Assembly" begin
    mktempdir() do dir
        # Create small reference genomes for metagenomic short read assembly
        meta_ref_fasta = joinpath(dir, "metagenomic_ref.fasta")
        rng_meta1 = StableRNGs.StableRNG(456)
        rng_meta2 = StableRNGs.StableRNG(457)
        meta_genome1 = BioSequences.randdnaseq(rng_meta1, 4000)  # 4kb genome
        meta_genome2 = BioSequences.randdnaseq(rng_meta2, 3000)  # 3kb genome
        
        # Create FASTA records and write using Mycelia.write_fasta
        meta_fasta_record1 = FASTX.FASTA.Record("test_metagenomic_genome_1", meta_genome1)
        meta_fasta_record2 = FASTX.FASTA.Record("test_metagenomic_genome_2", meta_genome2)
        Mycelia.write_fasta(outfile=meta_ref_fasta, records=[meta_fasta_record1, meta_fasta_record2])
        
        # Simulate Illumina paired-end reads with coverage for metagenomic assembly
        meta_simulated_reads = Mycelia.simulate_illumina_reads(fasta=meta_ref_fasta, coverage=12, quiet=true)
        
        # Extract the paired read files from the result
        meta_fastq1 = meta_simulated_reads.forward_reads
        meta_fastq2 = meta_simulated_reads.reverse_reads

        Test.@testset "Short Read Metagenomic Assembly - MEGAHIT" begin
            # Test MEGAHIT - clean up any existing directory first
            megahit_outdir = joinpath(dir, "megahit_assembly")
            if isdir(megahit_outdir)
                rm(megahit_outdir, recursive=true)
            end
            try
                result = Mycelia.run_megahit(fastq1=meta_fastq1, fastq2=meta_fastq2, outdir=megahit_outdir)
                Test.@test result.outdir == megahit_outdir
                Test.@test result.contigs == joinpath(megahit_outdir, "final.contigs.fa")
                Test.@test isfile(result.contigs)
                # Clean up after test
                rm(megahit_outdir, recursive=true, force=true)
            catch e
                # if isa(e, ProcessFailedException) || contains(string(e), "memory") || contains(string(e), "Memory") || contains(string(e), "killed")
                #     @warn """
                #     MEGAHIT assembly failed due to resource constraints.
                #     Current test: 5kb genome, 15x coverage, ~75kb total sequence data
                    
                #     Required resources for MEGAHIT:
                #     - Memory: ~1-2GB RAM minimum
                #     - CPU: 1-4 cores recommended
                #     - Disk: ~100MB temporary space
                    
                #     To fix: Increase available memory or reduce test genome size further.
                #     """
                #     Test.@test_skip "MEGAHIT test skipped - insufficient resources"
                # else
                #     rethrow(e)
                # end
                # Clean up on failure
                rm(megahit_outdir, recursive=true, force=true)
                rethrow(e)
            end
        end

        Test.@testset "Short Read Metagenomic Assembly - metaSPAdes" begin
    
            # Test metaSPAdes - clean up any existing directory first  
            spades_outdir = joinpath(dir, "metaspades_assembly")
            if isdir(spades_outdir)
                rm(spades_outdir, recursive=true)
            end
            try
                result = Mycelia.run_metaspades(fastq1=meta_fastq1, fastq2=meta_fastq2, outdir=spades_outdir)
                Test.@test result.outdir == spades_outdir
                Test.@test result.contigs == joinpath(spades_outdir, "contigs.fasta")
                Test.@test result.scaffolds == joinpath(spades_outdir, "scaffolds.fasta")
                Test.@test isfile(result.contigs)
                Test.@test isfile(result.scaffolds)
                # Clean up after test
                rm(spades_outdir, recursive=true, force=true)
            catch e
                # if isa(e, ProcessFailedException) || contains(string(e), "memory") || contains(string(e), "Memory") || contains(string(e), "killed")
                #     @warn """
                #     metaSPAdes assembly failed due to resource constraints.
                #     Current test: 5kb genome, 15x coverage, ~75kb total sequence data
                    
                #     Required resources for metaSPAdes:
                #     - Memory: ~2-4GB RAM minimum
                #     - CPU: 1-4 cores recommended
                #     - Disk: ~200MB temporary space
                    
                #     To fix: Increase available memory or reduce test genome size further.
                #     """
                #     Test.@test_skip "metaSPAdes test skipped - insufficient resources"
                # else
                #     rethrow(e)
                # end
                # Clean up on failure
                rm(spades_outdir, recursive=true, force=true)
                rethrow(e)
            end
        end
        
        # Test.@testset "Short Read Metagenomic Assembly - Ray Meta" begin
        #     # Test Ray Meta - clean up any existing directory first  
        #     ray_meta_outdir = joinpath(dir, "ray_meta_assembly")
        #     if isdir(ray_meta_outdir)
        #         rm(ray_meta_outdir, recursive=true)
        #     end
        #     try
        #         result = Mycelia.run_ray_meta([meta_fastq1, meta_fastq2], outdir=ray_meta_outdir, k=25)
        #         Test.@test result.outdir == ray_meta_outdir
        #         Test.@test result.contigs == joinpath(ray_meta_outdir, "Contigs.fasta")
        #         Test.@test result.scaffolds == joinpath(ray_meta_outdir, "Scaffolds.fasta")
        #         Test.@test isfile(result.contigs)
        #         Test.@test isfile(result.scaffolds)
        #         # Clean up after test
        #         rm(ray_meta_outdir, recursive=true, force=true)
        #     catch e
        #         if isa(e, ProcessFailedException) || contains(string(e), "memory") || contains(string(e), "Memory") || contains(string(e), "killed")
        #             @warn """
        #             Ray Meta assembly failed due to resource constraints.
        #             Current test: 4kb genome, 12x coverage, ~48kb total sequence data
                    
        #             Required resources for Ray Meta:
        #             - Memory: ~2-4GB RAM minimum
        #             - CPU: 1-8 cores recommended (distributed metagenomic assembler)
        #             - Disk: ~500MB temporary space
        #             - Note: Ray Meta uses community detection for metagenomic samples
                    
        #             To fix: Increase available memory or reduce test genome size further.
        #             """
        #             Test.@test_skip "Ray Meta test skipped - insufficient resources"
        #         else
        #             rethrow(e)
        #         end
        #         # Clean up on failure
        #         rm(ray_meta_outdir, recursive=true, force=true)
        #     end
        # end

        # Test.@testset "Short Read Metagenomic Assembly - Meta-IDBA" begin
        # end
        
        # not working
        # Test.@testset "Short Read Metagenomic Assembly - MetaVelvet" begin
        #     # Test metavelvet - clean up any existing directory first  
        #     metavelvet_outdir = joinpath(dir, "metavelvet_assembly")
        #     if isdir(metavelvet_outdir)
        #         rm(metavelvet_outdir, recursive=true)
        #     end
        #     try
        #         result = Mycelia.run_metavelvet(meta_fastq1, fastq2=meta_fastq2, outdir=metavelvet_outdir, k=25)
        #         Test.@test result.outdir == metavelvet_outdir
        #         Test.@test result.contigs == joinpath(metavelvet_outdir, "meta-velvetg.contigs.fa")
        #         Test.@test isfile(result.contigs)
        #         # Clean up after test
        #         rm(metavelvet_outdir, recursive=true, force=true)
        #     catch e
        #         if isa(e, ProcessFailedException) || contains(string(e), "memory") || contains(string(e), "Memory") || contains(string(e), "killed")
        #             @warn """
        #             metavelvet assembly failed due to resource constraints.
        #             Current test: 4kb genome, 12x coverage, ~48kb total sequence data
                    
        #             Required resources for metavelvet:
        #             - Memory: ~1-3GB RAM minimum
        #             - CPU: 1-4 cores recommended
        #             - Disk: ~200MB temporary space
        #             - Note: metavelvet uses velveth + meta-velvetg for metagenomic data
                    
        #             To fix: Increase available memory or reduce test genome size further.
        #             """
        #             Test.@test_skip "metavelvet test skipped - insufficient resources"
        #         else
        #             rethrow(e)
        #         end
        #         # Clean up on failure
        #         rm(metavelvet_outdir, recursive=true, force=true)
        #     end
        # end
    end
end
    

Test.@testset "Long Read Isolate Assembly" begin
    mktempdir() do dir
        Test.@testset "Long Read Isolate Assembly - Flye" begin
            # Test Flye - create reference genome and simulate ONT reads
            flye_ref_fasta = joinpath(dir, "flye_isolate_ref.fasta")
            rng_flye = StableRNGs.StableRNG(456)
            flye_genome = BioSequences.randdnaseq(rng_flye, 10000)  # 10kb genome for better assembly success
            
            # Create FASTA record and write using Mycelia.write_fasta
            flye_fasta_record = FASTX.FASTA.Record("flye_isolate_genome", flye_genome)
            Mycelia.write_fasta(outfile=flye_ref_fasta, records=[flye_fasta_record])

            # Simulate nanopore reads with 30x coverage (higher coverage for better assembly success)
            # flye_simulated_reads = Mycelia.simulate_nanopore_reads(fasta=flye_ref_fasta, quantity="15x", quiet=true)
            flye_simulated_reads = Mycelia.simulate_nanopore_reads(fasta=flye_ref_fasta, quantity="30x")
            
            # Decompress for flye
            flye_fastq = joinpath(dir, "flye_reads.fq")
            run(pipeline(`gunzip -c $(flye_simulated_reads)`, flye_fastq))
        
            # Test Flye - clean up any existing directory first
            flye_outdir = joinpath(dir, "flye_assembly")
            if isdir(flye_outdir)
                rm(flye_outdir, recursive=true)
            end
            try
                result = Mycelia.run_flye(fastq=flye_fastq, outdir=flye_outdir, read_type="nano-hq")
                Test.@test result.outdir == flye_outdir
                Test.@test result.assembly == joinpath(flye_outdir, "assembly.fasta")
                Test.@test isfile(result.assembly)
                # Clean up after test
                rm(flye_outdir, recursive=true, force=true)
            catch e
                # if isa(e, ProcessFailedException) || contains(string(e), "memory") || contains(string(e), "Memory") || contains(string(e), "killed")
                #     @warn """
                #     Flye assembly failed due to resource constraints.
                #     Current test: 50kb genome, 20x coverage, ~1MB total sequence data

                #     Required resources for Flye:
                #     - Memory: ~1-3GB RAM minimum
                #     - CPU: 1-4 cores recommended
                #     - Disk: ~500MB temporary space

                #     To fix: Increase available memory or reduce test genome size further.
                #     """
                #     Test.@test_skip "Flye test skipped - insufficient resources"
                # elseif contains(string(e), "No contigs were assembled") || contains(string(e), "Pipeline aborted") || contains(string(e), "assembly failed")
                #     @warn """
                #     Flye assembly failed to generate contigs despite increased parameters.
                #     Current test: 50kb genome, 20x coverage, ~1MB total sequence data

                #     This suggests the simulated reads may not be suitable for assembly.
                #     Consider adjusting read simulation parameters or using different test data.
                #     """
                #     Test.@test_skip "Flye test skipped - assembly failed to generate contigs"
                # else
                #     rethrow(e)
                # end
                # Clean up on failure
                rm(flye_outdir, recursive=true, force=true)
                rethrow(e)
            end
        end

        Test.@testset "Long Read Isolate Assembly - Canu" begin

            # Test Canu - requires minimum 10x coverage
            # Create reference genome and simulate PacBio reads
            canu_ref_fasta = joinpath(dir, "canu_reference.fasta")
            rng_canu = StableRNGs.StableRNG(42)
            canu_genome = BioSequences.randdnaseq(rng_canu, 25000)  # 25kb genome - smaller for memory
            
            # Create FASTA record and write using Mycelia.write_fasta
            canu_fasta_record = FASTX.FASTA.Record("canu_test_genome", canu_genome)
            Mycelia.write_fasta(outfile=canu_ref_fasta, records=[canu_fasta_record])
            
            # Simulate PacBio reads with 15x coverage (sufficient for Canu's 10x minimum requirement)
            canu_simulated_reads = Mycelia.simulate_pacbio_reads(fasta=canu_ref_fasta, quantity="15x", quiet=true)
            
            # Decompress for canu (canu expects uncompressed fastq)
            canu_fastq = joinpath(dir, "canu_reads.fq")
            run(pipeline(`gunzip -c $(canu_simulated_reads)`, canu_fastq))
            
            # Test Canu - clean up any existing directory first
            canu_outdir = joinpath(dir, "canu_assembly")
            if isdir(canu_outdir)
                rm(canu_outdir, recursive=true)
            end
            try
                result = Mycelia.run_canu(fastq=canu_fastq, outdir=canu_outdir, genome_size="25k", stopOnLowCoverage=8)
                Test.@test result.outdir == canu_outdir
                Test.@test result.assembly == joinpath(canu_outdir, "canu_reads.contigs.fasta")
                Test.@test isfile(result.assembly)
                # Clean up after test
                rm(canu_outdir, recursive=true, force=true)
            catch e
                # if isa(e, ProcessFailedException) || contains(string(e), "memory") || contains(string(e), "Memory") || contains(string(e), "killed") || contains(string(e), "coverage")
                #     @warn """
                #     Canu assembly failed due to resource constraints or insufficient coverage.
                #     Current test: 25kb genome, 15x coverage, ~375kb total sequence data
                    
                #     Required resources for Canu:
                #     - Memory: ~4-8GB RAM minimum  
                #     - CPU: 4-8 cores recommended
                #     - Disk: ~1GB temporary space
                #     - Coverage: minimum 10x, prefer 20x+
                    
                #     To fix: Increase available memory/CPU or use smaller genome with higher coverage.
                #     """
                #     Test.@test_skip "Canu test skipped - insufficient resources"
                # else
                #     rethrow(e)
                # end
                # Clean up on failure
                rm(canu_outdir, recursive=true, force=true)
                rethrow(e)
            end
        end

        Test.@testset "Long Read Isolate Assembly - Hifiasm" begin
            # Check if running in CI environment with resource constraints
            is_ci = haskey(ENV, "CI") || haskey(ENV, "GITHUB_ACTIONS") || haskey(ENV, "TRAVIS") || haskey(ENV, "CIRCLECI")
            
            if is_ci
                # Skip Hifiasm tests in CI due to memory requirements
                @warn """
                Hifiasm test skipped in CI environment due to resource constraints.
                
                Hifiasm memory requirements:
                - Minimum: ~2-4GB RAM for even small test genomes
                - GitHub CI runners: 16GB total RAM but shared with system processes
                - Risk: Hifiasm's algorithmic overhead can exceed available memory
                
                This test runs locally but is automatically disabled in CI/CD environments
                to ensure reliable builds. To test Hifiasm functionality:
                
                Local testing:
                julia --project=. -e 'include("test/4_assembly/third_party_assemblers.jl")'
                
                Extended testing:
                julia --project=. run_extended_tests.jl tutorials
                """
                Test.@test_skip "hifiasm test skipped in CI environment - resource constraints"
            else
                # Test hifiasm - create reference genome and simulate HiFi reads
                hifiasm_ref_fasta = joinpath(dir, "hifiasm_reference.fasta")
                rng_hifiasm = StableRNGs.StableRNG(333)
                hifiasm_genome = BioSequences.randdnaseq(rng_hifiasm, 15000)  # Reduced from 20kb to 15kb for better CI compatibility
                
                # Create FASTA record and write using Mycelia.write_fasta
                hifiasm_fasta_record = FASTX.FASTA.Record("hifiasm_test_genome", hifiasm_genome)
                Mycelia.write_fasta(outfile=hifiasm_ref_fasta, records=[hifiasm_fasta_record])
                
                # Simulate PacBio reads with 10x coverage (reduced from 12x for memory efficiency)
                hifiasm_simulated_reads = Mycelia.simulate_pacbio_reads(fasta=hifiasm_ref_fasta, quantity="10x", quiet=true)
                
                # Decompress for hifiasm
                hifiasm_fastq = joinpath(dir, "hifiasm_reads.fq")
                run(pipeline(`gunzip -c $(hifiasm_simulated_reads)`, hifiasm_fastq))
                
                # Test hifiasm - clean up any existing directory first
                hifiasm_outdir = joinpath(dir, "hifiasm_assembly")
                if isdir(hifiasm_outdir)
                    rm(hifiasm_outdir, recursive=true)
                end
                try
                    result = Mycelia.run_hifiasm(fastq=hifiasm_fastq, outdir=hifiasm_outdir, bloom_filter=0)
                    Test.@test result.outdir == hifiasm_outdir
                    expected_prefix = joinpath(hifiasm_outdir, basename(hifiasm_fastq) * ".hifiasm")
                    Test.@test result.hifiasm_outprefix == expected_prefix
                    # Clean up after test
                    rm(hifiasm_outdir, recursive=true, force=true)
                catch e
                    # if isa(e, ProcessFailedException) || contains(string(e), "memory") || contains(string(e), "Memory") || contains(string(e), "killed")
                    #     @warn """
                    #     hifiasm assembly failed due to resource constraints.
                    #     Current test: 15kb genome, 10x coverage, ~150kb total sequence data
                        
                    #     Required resources for hifiasm:
                    #     - Memory: ~2-4GB RAM minimum
                    #     - CPU: 1-4 cores recommended
                    #     - Disk: ~500MB temporary space
                        
                    #     To fix: Increase available memory or reduce test genome size further.
                    #     """
                    #     Test.@test_skip "hifiasm test skipped - insufficient resources"
                    # else
                    #     rethrow(e)
                    # end
                    # Clean up on failure
                    rm(hifiasm_outdir, recursive=true, force=true)
                    rethrow(e)
                end
            end
        end
    end
end
        
Test.@testset "Long Read Metagenomic Assembly" begin
    mktempdir() do dir
        # Create reference genomes for long read metagenomic assembly (larger, more complex metagenome)
        meta_long_ref_fasta = joinpath(dir, "metagenomic_long_ref.fasta")

        # Create 3 diverse genomes of moderate sizes to balance complexity with memory usage
        rng_meta_long1 = StableRNGs.StableRNG(789)
        rng_meta_long2 = StableRNGs.StableRNG(790)
        rng_meta_long3 = StableRNGs.StableRNG(791)

        meta_long_genome1 = BioSequences.randdnaseq(rng_meta_long1, 35000)  # 35kb genome
        meta_long_genome2 = BioSequences.randdnaseq(rng_meta_long2, 30000)  # 30kb genome
        meta_long_genome3 = BioSequences.randdnaseq(rng_meta_long3, 25000)  # 25kb genome

        # Create FASTA records and write using Mycelia.write_fasta
        meta_long_fasta_record1 = FASTX.FASTA.Record("test_metagenomic_long_genome_1", meta_long_genome1)
        meta_long_fasta_record2 = FASTX.FASTA.Record("test_metagenomic_long_genome_2", meta_long_genome2)
        meta_long_fasta_record3 = FASTX.FASTA.Record("test_metagenomic_long_genome_3", meta_long_genome3)
        Mycelia.write_fasta(outfile=meta_long_ref_fasta, records=[meta_long_fasta_record1, meta_long_fasta_record2, meta_long_fasta_record3])
        
        # Simulate PacBio reads for metagenomic assembly (reuse for all metagenomic tests)
        meta_long_simulated_reads = Mycelia.simulate_pacbio_reads(fasta=meta_long_ref_fasta, quantity="20x", quiet=true)
        
        # Decompress for assemblers
        meta_long_fastq = joinpath(dir, "meta_long_reads.fq")
        run(pipeline(`gunzip -c $(meta_long_simulated_reads)`, meta_long_fastq))
            
<<<<<<< HEAD
        # takes too long to run relative to other tools
        # Test.@testset "Long Read Metagenomic Assembly - hifiasm-meta" begin
        #     # Check if running in CI environment with resource constraints
        #     is_ci = haskey(ENV, "CI") || haskey(ENV, "GITHUB_ACTIONS") || haskey(ENV, "TRAVIS") || haskey(ENV, "CIRCLECI")
            
        Test.@testset "Long Read Metagenome Assembly - hifiasm-meta" begin
            # Test hifiasm-meta - metagenomic assembly
=======
        Test.@testset "Long Read Metagenome Assembly - hifiasm-meta" begin
>>>>>>> 5513966b
            hifiasm_meta_outdir = joinpath(dir, "hifiasm_meta_assembly")
            if isdir(hifiasm_meta_outdir)
                rm(hifiasm_meta_outdir, recursive=true)
            end
            try
                result = Mycelia.run_hifiasm_meta(fastq=meta_long_fastq, outdir=hifiasm_meta_outdir, bloom_filter=0, read_selection=true)
                Test.@test result.outdir == hifiasm_meta_outdir
                expected_prefix = joinpath(hifiasm_meta_outdir, basename(meta_long_fastq) * ".hifiasm_meta")
                Test.@test result.hifiasm_outprefix == expected_prefix
<<<<<<< HEAD
                # Clean up after test
                rm(hifiasm_meta_outdir, recursive=true, force=true)
            catch e
                # Resource-heavy assemblies may fail on constrained systems
=======
                rm(hifiasm_meta_outdir, recursive=true, force=true)
            catch e
>>>>>>> 5513966b
                if isa(e, ProcessFailedException) || contains(string(e), "memory") || contains(string(e), "Memory") || contains(string(e), "killed") || contains(string(e), "Segmentation fault")
                    @warn """
                    hifiasm-meta assembly may require >3-6GB RAM. Current test: 90kb total genome (3 genomes), 20x coverage, ~1.8MB total sequence data.
                    """
                    Test.@test_skip "hifiasm-meta test skipped - insufficient resources"
                else
                    rethrow(e)
                end
<<<<<<< HEAD
                # Clean up on failure
=======
>>>>>>> 5513966b
                rm(hifiasm_meta_outdir, recursive=true, force=true)
            end
        end

        Test.@testset "Long Read Metagenomic Assembly - metaFlye" begin
            # Create a smaller, specific dataset for metaFlye to manage memory usage
            metaflye_ref_fasta = joinpath(dir, "metaflye_specific_ref.fasta")
            rng_meta_flye1 = StableRNGs.StableRNG(800)
            rng_meta_flye2 = StableRNGs.StableRNG(801)
            meta_flye_genome1 = BioSequences.randdnaseq(rng_meta_flye1, 4000) # 4kb
            meta_flye_genome2 = BioSequences.randdnaseq(rng_meta_flye2, 3000) # 3kb
            meta_flye_record1 = FASTX.FASTA.Record("meta_flye_genome_1", meta_flye_genome1)
            meta_flye_record2 = FASTX.FASTA.Record("meta_flye_genome_2", meta_flye_genome2)
            Mycelia.write_fasta(outfile=metaflye_ref_fasta, records=[meta_flye_record1, meta_flye_record2])

            # Simulate reads with lower coverage for this specific test
            meta_flye_simulated_reads = Mycelia.simulate_pacbio_reads(fasta=metaflye_ref_fasta, quantity="10x", quiet=true)
            meta_flye_fastq = joinpath(dir, "meta_flye_reads.fq")
            run(pipeline(`gunzip -c $(meta_flye_simulated_reads)`, meta_flye_fastq))

            # Test metaFlye - clean up any existing directory first
            metaflye_outdir = joinpath(dir, "metaflye_assembly")
            if isdir(metaflye_outdir)
                rm(metaflye_outdir, recursive=true)
            end
            try
                result = Mycelia.run_metaflye(fastq=meta_flye_fastq, outdir=metaflye_outdir, read_type="pacbio-hifi")
                Test.@test result.outdir == metaflye_outdir
                Test.@test result.assembly == joinpath(metaflye_outdir, "assembly.fasta")
                Test.@test isfile(result.assembly)
                # Clean up after test
                rm(metaflye_outdir, recursive=true, force=true)
            catch e
                # ... (error handling)
                rm(metaflye_outdir, recursive=true, force=true)
                rethrow(e)
            end
        end

        Test.@testset "Long Read Metagenomic Assembly - metamdbg HiFi" begin
            # Test metamdbg with HiFi reads (PacBio)
            metamdbg_hifi_outdir = joinpath(dir, "metamdbg_hifi_assembly")
            if isdir(metamdbg_hifi_outdir)
                rm(metamdbg_hifi_outdir, recursive=true)
            end
            try
                result = Mycelia.run_metamdbg(hifi_reads=meta_long_fastq, outdir=metamdbg_hifi_outdir, abundance_min=2, threads=4)
                Test.@test result.outdir == metamdbg_hifi_outdir
                Test.@test !isempty(result.contigs)
                Test.@test !isempty(result.graph)
                Test.@test isfile(result.contigs)
                # Clean up after test
                rm(metamdbg_hifi_outdir, recursive=true, force=true)
            catch e
                # if isa(e, ProcessFailedException) || contains(string(e), "memory") || contains(string(e), "Memory") || contains(string(e), "killed")
                #     @warn """
                #     metamdbg HiFi assembly failed due to resource constraints.
                #     Current test: 14kb genomes (8kb + 6kb), 12x coverage, ~168kb total sequence data
                    
                #     Required resources for metamdbg:
                #     - Memory: ~2-4GB RAM minimum
                #     - CPU: 1-8 cores recommended
                #     - Disk: ~500MB temporary space
                #     - Note: metamdbg specializes in metagenomic long-read assembly with minimizers
                    
                #     To fix: Increase available memory or reduce test genome size further.
                #     """
                #     Test.@test_skip "metamdbg HiFi test skipped - insufficient resources"
                # else
                #     rethrow(e)
                # end
                # Clean up on failure
                rm(metamdbg_hifi_outdir, recursive=true, force=true)
                rethrow(e)
            end
        end

        Test.@testset "Long Read Metagenomic Assembly - metamdbg ONT" begin
            # Test metamdbg with ONT reads - create ONT-specific reads
            # Simulate nanopore reads for ONT test
            ont_simulated_reads = Mycelia.simulate_nanopore_reads(fasta=meta_long_ref_fasta, quantity="10x", quiet=true)
            ont_fastq = joinpath(dir, "meta_ont_reads.fq")
            run(pipeline(`gunzip -c $(ont_simulated_reads)`, ont_fastq))
            
            metamdbg_ont_outdir = joinpath(dir, "metamdbg_ont_assembly")
            if isdir(metamdbg_ont_outdir)
                rm(metamdbg_ont_outdir, recursive=true)
            end
            try
                result = Mycelia.run_metamdbg(ont_reads=ont_fastq, outdir=metamdbg_ont_outdir, abundance_min=2, threads=4)
                Test.@test result.outdir == metamdbg_ont_outdir
                Test.@test !isempty(result.contigs)
                Test.@test !isempty(result.graph)
                Test.@test isfile(result.contigs)
                # Clean up after test
                rm(metamdbg_ont_outdir, recursive=true, force=true)
            catch e
                # if isa(e, ProcessFailedException) || contains(string(e), "memory") || contains(string(e), "Memory") || contains(string(e), "killed")
                #     @warn """
                #     metamdbg ONT assembly failed due to resource constraints.
                #     Current test: 14kb genomes (8kb + 6kb), 10x coverage, ~140kb total sequence data
                    
                #     Required resources for metamdbg:
                #     - Memory: ~2-4GB RAM minimum
                #     - CPU: 1-8 cores recommended
                #     - Disk: ~500MB temporary space
                #     - Note: metamdbg specializes in metagenomic long-read assembly with minimizers
                    
                #     To fix: Increase available memory or reduce test genome size further.
                #     """
                #     Test.@test_skip "metamdbg ONT test skipped - insufficient resources"
                # else
                #     rethrow(e)
                # end
                # Clean up on failure
                rm(metamdbg_ont_outdir, recursive=true, force=true)
                rethrow(e)
            end
        end
    end
end
    
#     Test.@testset "5. Hybrid Assembly" begin
#         Test.@testset "5a. Hybrid Isolate Assembly" begin
#             mktempdir() do dir
#                 # Create reference genome for hybrid isolate assembly
#                 hybrid_isolate_ref_fasta = joinpath(dir, "hybrid_isolate_ref.fasta")
#                 rng_hybrid_isolate = StableRNGs.StableRNG(789)
#                 hybrid_isolate_genome = BioSequences.randdnaseq(rng_hybrid_isolate, 3000)  # 3kb genome for absolute minimal memory
                
#                 # Create FASTA record and write using Mycelia.write_fasta
#                 hybrid_isolate_fasta_record = FASTX.FASTA.Record("hybrid_isolate_test_genome", hybrid_isolate_genome)
#                 Mycelia.write_fasta(outfile=hybrid_isolate_ref_fasta, records=[hybrid_isolate_fasta_record])
                
#                 # Simulate Illumina short reads with 10x coverage
#                 isolate_short_reads = Mycelia.simulate_illumina_reads(fasta=hybrid_isolate_ref_fasta, coverage=10)
                
#                 # Simulate nanopore long reads with 5x coverage
#                 isolate_long_reads_gz = Mycelia.simulate_nanopore_reads(fasta=hybrid_isolate_ref_fasta, quantity="5x")
                
#                 # Decompress long reads for unicycler
#                 isolate_long_reads = joinpath(dir, "isolate_long_reads.fq")
#                 run(pipeline(`gunzip -c $(isolate_long_reads_gz)`, isolate_long_reads))
            
#             # Test Unicycler - clean up any existing directory first
#             unicycler_outdir = joinpath(dir, "unicycler_assembly")
#             if isdir(unicycler_outdir)
#                 rm(unicycler_outdir, recursive=true)
#             end
#             try
#                 result = Mycelia.run_unicycler(short_1=isolate_short_reads.forward_reads, short_2=isolate_short_reads.reverse_reads, long_reads=isolate_long_reads, outdir=unicycler_outdir)
#                 Test.@test result.outdir == unicycler_outdir
#                 Test.@test result.assembly == joinpath(unicycler_outdir, "assembly.fasta")
#                 Test.@test isfile(result.assembly)
#                 # Clean up after test
#                 rm(unicycler_outdir, recursive=true, force=true)
#             catch e
#                 if isa(e, ProcessFailedException) || contains(string(e), "memory") || contains(string(e), "Memory") || contains(string(e), "killed") || contains(string(e), "failed")
#                     @warn """
#                     Unicycler hybrid assembly failed due to resource constraints.
#                     Current test: 3kb genome, 10x short reads + 5x long reads, ~45kb total sequence data
                    
#                     Required resources for Unicycler:
#                     - Memory: ~4-8GB RAM minimum (SPAdes is memory-intensive)
#                     - CPU: 4-8 cores recommended  
#                     - Disk: ~1-2GB temporary space
#                     - Note: Unicycler internally runs SPAdes which has high memory requirements
                    
#                     To fix: This assembler requires significant computational resources.
#                     Consider running on a machine with more memory, or skip hybrid assembly testing.
                    
#                     Alternative: Use Flye or Canu for long-read-only assembly if resources are limited.
#                     """
#                     Test.@test_skip "Unicycler test skipped - insufficient resources (memory-intensive hybrid assembler)"
#                 else
#                     rethrow(e)
#                 end
#                 # Clean up on failure
#                 rm(unicycler_outdir, recursive=true, force=true)
#             end
#         end
        
#         Test.@testset "5b. Hybrid Metagenomic Assembly" begin
#             mktempdir() do dir
#                 # Create reference genome for hybrid metagenomic assembly
#                 hybrid_meta_ref_fasta = joinpath(dir, "hybrid_meta_ref.fasta")
#                 rng_hybrid_meta = StableRNGs.StableRNG(987)
#                 hybrid_meta_genome = BioSequences.randdnaseq(rng_hybrid_meta, 3000)  # 3kb genome for metagenomic hybrid
                
#                 # Create FASTA record and write using Mycelia.write_fasta
#                 hybrid_meta_fasta_record = FASTX.FASTA.Record("hybrid_meta_test_genome", hybrid_meta_genome)
#                 Mycelia.write_fasta(outfile=hybrid_meta_ref_fasta, records=[hybrid_meta_fasta_record])
                
#                 # Simulate Illumina short reads with 10x coverage
#                 meta_short_reads = Mycelia.simulate_illumina_reads(fasta=hybrid_meta_ref_fasta, coverage=10)
                
#                 # Simulate nanopore long reads with 5x coverage
#                 meta_long_reads_gz = Mycelia.simulate_nanopore_reads(fasta=hybrid_meta_ref_fasta, quantity="5x")
                
#                 # Decompress long reads for HyLight
#                 meta_long_reads = joinpath(dir, "meta_long_reads.fq")
#                 run(pipeline(`gunzip -c $(meta_long_reads_gz)`, meta_long_reads))
# Hybrid metagenomic assembly (HyLight) placeholder.
# Previous block relied on a commented-out `mktempdir` context, leaving `dir` undefined.
# Keep a stub so we remember to reintroduce a lightweight fixture later.
# Test.@testset "Hybrid Metagenomic Assembly - HyLight" begin
#     Test.@test_skip "HyLight test temporarily disabled pending lightweight fixture"
# end
            
#             # Test HyLight - hybrid strain-resolved metagenomic assembly
#             hylight_outdir = joinpath(dir, "hylight_assembly")
#             if isdir(hylight_outdir)
#                 rm(hylight_outdir, recursive=true)
#             end
#             try
#                 result = Mycelia.run_hylight(meta_short_reads.forward_reads, meta_short_reads.reverse_reads, meta_long_reads, outdir=hylight_outdir)
#                 Test.@test result.outdir == hylight_outdir
#                 Test.@test result.strain_assemblies == joinpath(hylight_outdir, "strain_assemblies")
#                 Test.@test isdir(result.strain_assemblies)
#                 # Clean up after test
#                 rm(hylight_outdir, recursive=true, force=true)
#             catch e
#                 if isa(e, ProcessFailedException) || contains(string(e), "memory") || contains(string(e), "Memory") || contains(string(e), "killed") || contains(string(e), "failed")
#                     @warn """
#                     HyLight hybrid assembly failed due to resource constraints.
#                     Current test: 3kb genome, 10x short reads + 5x long reads, ~45kb total sequence data

#                     Required resources for HyLight:
#                     - Memory: ~6-12GB RAM minimum (strain-resolved metagenomic hybrid assembly)
#                     - CPU: 4-16 cores recommended
#                     - Disk: ~2-4GB temporary space
#                     - Note: HyLight performs strain resolution on hybrid assemblies

#                     To fix: This is a very resource-intensive assembler requiring significant computational resources.
#                     Consider running on a high-memory machine or skip strain-resolved hybrid assembly testing.
#                     """
#                     Test.@test_skip "HyLight test skipped - insufficient resources (very memory-intensive strain-resolved hybrid assembler)"
#                 else
#                     rethrow(e)
#                 end
#                 # Clean up on failure
#                 rm(hylight_outdir, recursive=true, force=true)
#             end
#         end
# #     end

# Hybrid metagenomic assembly (HyLight) placeholder.
# Previous block relied on a commented-out `mktempdir` context, leaving `dir` undefined.
# Keep a stub so we remember to reintroduce a lightweight fixture later.
Test.@testset "Hybrid Metagenomic Assembly - HyLight" begin
    Test.@test_skip "HyLight test temporarily disabled pending lightweight fixture"
end
#     Test.@testset "6. Probabilistic Assembly (Mycelia)" begin
#         mktempdir() do dir
#             fastq = joinpath(dir, "reads.fq")
#             open(fastq, "w") do io
#                 println(io, "@r1")
#                 println(io, "ACGTACGTACGTACGTACGT")
#                 println(io, "+")
#                 println(io, "IIIIIIIIIIIIIIIIIIII")
#                 println(io, "@r2")
#                 println(io, "CGTACGTACGTACGTACGTA")
#                 println(io, "+")
#                 println(io, "IIIIIIIIIIIIIIIIIIII")
#             end
            
#             # Test string graph building
#             graph = Mycelia.string_to_ngram_graph(s="ACGTACGTACGTACGTACGT", n=5)
#             Test.@test Graphs.nv(graph) > 0
            
#             # Test Viterbi error correction functions exist
#             Test.@test hasmethod(Mycelia.viterbi_maximum_likelihood_traversals, (Any,))
#             Test.@test isdefined(Mycelia, :polish_fastq)
#         end
#     end
    
#     Test.@testset "7. Assembly merging" begin
#     end
#     Test.@testset "8. Polishing & Error Correction" begin
#         mktempdir() do dir
#             # Create reference genome and assembly for polishing testing
#             polish_ref_fasta = joinpath(dir, "polish_ref.fasta")
#             rng_polish = StableRNGs.StableRNG(222)
#             polish_genome = BioSequences.randdnaseq(rng_polish, 4000)  # 4kb genome for polishing
            
#             # Create FASTA record and write using Mycelia.write_fasta
#             polish_fasta_record = FASTX.FASTA.Record("polish_test_genome", polish_genome)
#             Mycelia.write_fasta(outfile=polish_ref_fasta, records=[polish_fasta_record])
            
#             # Simulate PacBio reads for polishing (Apollo works with PacBio data)
#             polish_simulated_reads = Mycelia.simulate_pacbio_reads(fasta=polish_ref_fasta, quantity="15x")
            
#             # Decompress reads for polishing
#             polish_fastq = joinpath(dir, "polish_reads.fq")
#             run(pipeline(`gunzip -c $(polish_simulated_reads)`, polish_fastq))
            
#             # Generate a draft assembly using Flye (create something to polish)
#             draft_assembly_outdir = joinpath(dir, "draft_assembly")
#             draft_assembly_fasta = joinpath(draft_assembly_outdir, "assembly.fasta")
            
#             try
#                 # Generate draft assembly for polishing
#                 Mycelia.run_flye(fastq=polish_fastq, outdir=draft_assembly_outdir, genome_size="4k", read_type="pacbio-raw")
                
#                 if isfile(draft_assembly_fasta)
#                     # Test Apollo - clean up any existing directory first  
#                     apollo_outdir = joinpath(dir, "apollo_polishing")
#                     if isdir(apollo_outdir)
#                         rm(apollo_outdir, recursive=true)
#                     end
                    
#                     try
#                         result = Mycelia.run_apollo(draft_assembly_fasta, polish_fastq, outdir=apollo_outdir)
#                         Test.@test result.outdir == apollo_outdir
#                         Test.@test result.polished_assembly == joinpath(apollo_outdir, basename(draft_assembly_fasta, ".fasta") * "_polished.fasta")
#                         Test.@test isfile(result.polished_assembly)
#                         # Clean up after test
#                         rm(apollo_outdir, recursive=true, force=true)
#                     catch e
#                         if isa(e, ProcessFailedException) || contains(string(e), "memory") || contains(string(e), "Memory") || contains(string(e), "killed")
#                             @warn """
#                             Apollo polishing failed due to resource constraints.
#                             Current test: 4kb genome, 15x coverage, ~60kb total sequence data
                            
#                             Required resources for Apollo:
#                             - Memory: ~2-4GB RAM minimum (includes minimap2 + samtools + HMM polishing)
#                             - CPU: 2-8 cores recommended
#                             - Disk: ~500MB temporary space
#                             - Note: Apollo performs HMM-based assembly polishing
                            
#                             To fix: Increase available memory or reduce genome/coverage complexity.
#                             """
#                             Test.@test_skip "Apollo test skipped - insufficient resources"
#                         else
#                             rethrow(e)
#                         end
#                         # Clean up on failure
#                         rm(apollo_outdir, recursive=true, force=true)
#                     end
#                 else
#                     @warn "Draft assembly not generated by Flye - skipping Apollo test"
#                     Test.@test_skip "Apollo test skipped - no draft assembly available"
#                 end
                
#                 # Clean up draft assembly
#                 rm(draft_assembly_outdir, recursive=true, force=true)
                
#             catch e
#                 if isa(e, ProcessFailedException) || contains(string(e), "memory") || contains(string(e), "Memory") || contains(string(e), "killed")
#                     @warn """
#                     Flye assembly for Apollo test failed due to resource constraints.
#                     Cannot generate draft assembly needed for polishing testing.
#                     """
#                     Test.@test_skip "Apollo test skipped - cannot generate draft assembly (insufficient resources)"
#                 else
#                     rethrow(e)
#                 end
#                 # Clean up on failure
#                 rm(draft_assembly_outdir, recursive=true, force=true)
#             end
            
#             # Test Homopolish - can reuse the same setup as Apollo
#             try
#                 # Generate draft assembly for Homopolish testing (reuse same setup)
#                 Mycelia.run_flye(fastq=polish_fastq, outdir=draft_assembly_outdir, genome_size="4k", read_type="pacbio-raw")
                
#                 if isfile(draft_assembly_fasta)
#                     # Test Homopolish - clean up any existing directory first  
#                     homopolish_outdir = joinpath(dir, "homopolish_polishing")
#                     if isdir(homopolish_outdir)
#                         rm(homopolish_outdir, recursive=true)
#                     end
                    
#                     try
#                         result = Mycelia.run_homopolish(draft_assembly_fasta, polish_fastq, outdir=homopolish_outdir)
#                         Test.@test result.outdir == homopolish_outdir
#                         Test.@test result.polished_assembly == joinpath(homopolish_outdir, basename(draft_assembly_fasta, ".fasta") * "_homopolished.fasta")
#                         Test.@test isfile(result.polished_assembly)
#                         # Clean up after test
#                         rm(homopolish_outdir, recursive=true, force=true)
#                     catch e
#                         if isa(e, ProcessFailedException) || contains(string(e), "memory") || contains(string(e), "Memory") || contains(string(e), "killed")
#                             @warn """
#                             Homopolish polishing failed due to resource constraints.
#                             Current test: 4kb genome, 15x coverage, ~60kb total sequence data
                            
#                             Required resources for Homopolish:
#                             - Memory: ~2-3GB RAM minimum (reference-based homopolymer correction)
#                             - CPU: 1-8 cores recommended
#                             - Disk: ~500MB temporary space
#                             - Note: Homopolish performs reference-based homopolymer error correction
                            
#                             To fix: Increase available memory or reduce genome/coverage complexity.
#                             """
#                             Test.@test_skip "Homopolish test skipped - insufficient resources"
#                         else
#                             rethrow(e)
#                         end
#                         # Clean up on failure
#                         rm(homopolish_outdir, recursive=true, force=true)
#                     end
#                 else
#                     @warn "Draft assembly not generated by Flye - skipping Homopolish test"
#                     Test.@test_skip "Homopolish test skipped - no draft assembly available"
#                 end
                
#                 # Clean up draft assembly
#                 rm(draft_assembly_outdir, recursive=true, force=true)
                
#             catch e
#                 if isa(e, ProcessFailedException) || contains(string(e), "memory") || contains(string(e), "Memory") || contains(string(e), "killed")
#                     @warn """
#                     Flye assembly for Homopolish test failed due to resource constraints.
#                     Cannot generate draft assembly needed for polishing testing.
#                     """
#                     Test.@test_skip "Homopolish test skipped - cannot generate draft assembly (insufficient resources)"
#                 else
#                     rethrow(e)
#                 end
#                 # Clean up on failure
#                 rm(draft_assembly_outdir, recursive=true, force=true)
#             end
#         end
#     end
#     Test.@testset "6. Strain resolution" begin
#         mktempdir() do dir
#             # Create two related reference strains with realistic variations
#             base_ref_fasta = joinpath(dir, "base_strain.fasta")
#             variant_ref_fasta = joinpath(dir, "variant_strain.fasta")
            
#             rng_strain = StableRNGs.StableRNG(111)
            
#             # Create base strain (5kb genome)
#             base_genome = BioSequences.randdnaseq(rng_strain, 5000)
#             base_fasta_record = FASTX.FASTA.Record("base_strain", base_genome)
#             Mycelia.write_fasta(outfile=base_ref_fasta, records=[base_fasta_record])
            
#             # Create variant strain by introducing realistic variations
#             variant_genome = copy(base_genome)
            
#             # Introduce SNVs every 500bp (1% divergence)
#             for i in 500:500:length(variant_genome)
#                 if i <= length(variant_genome)
#                     original_base = variant_genome[i]
#                     # Change to a different base
#                     new_bases = filter(b -> b != original_base, [BioSequences.DNA_A, BioSequences.DNA_T, BioSequences.DNA_G, BioSequences.DNA_C])
#                     variant_genome[i] = rand(rng_strain, new_bases)
#                 end
#             end
            
#             # Introduce small indels (deletions of 1-3bp every 1000bp)
#             positions_to_delete = collect(1000:1000:length(variant_genome)-10)
#             for pos in reverse(positions_to_delete)  # reverse to maintain positions
#                 if pos + 2 <= length(variant_genome)
#                     deleteat!(variant_genome, pos:pos+1)  # delete 2bp
#                 end
#             end
            
#             variant_fasta_record = FASTX.FASTA.Record("variant_strain", variant_genome)
#             Mycelia.write_fasta(outfile=variant_ref_fasta, records=[variant_fasta_record])
            
#             # Simulate reads from each strain with uneven coverage (3:1 ratio)
#             base_reads = Mycelia.simulate_nanopore_reads(fasta=base_ref_fasta, quantity="12x")  # Higher coverage
#             variant_reads = Mycelia.simulate_nanopore_reads(fasta=variant_ref_fasta, quantity="4x")  # Lower coverage
            
#             # Decompress and combine reads for mixed community
#             base_fastq = joinpath(dir, "base_strain_reads.fq")
#             variant_fastq = joinpath(dir, "variant_strain_reads.fq")
#             mixed_fastq = joinpath(dir, "mixed_strain_reads.fq")
            
#             run(pipeline(`gunzip -c $(base_reads)`, base_fastq))
#             run(pipeline(`gunzip -c $(variant_reads)`, variant_fastq))
            
#             # Combine reads to simulate mixed community
#             run(pipeline(`cat $(base_fastq) $(variant_fastq)`, mixed_fastq))
            
#             # Generate assembly graph using metaFlye (metagenomic long-read assembler)
#             metaflye_for_graph_outdir = joinpath(dir, "metaflye_for_graph")
#             assembly_graph_gfa = joinpath(metaflye_for_graph_outdir, "assembly_graph.gfa")
            
#             try
#                 # Run metaFlye to generate assembly graph from mixed strain reads
#                 Mycelia.run_metaflye(fastq=mixed_fastq, outdir=metaflye_for_graph_outdir, genome_size="5k", read_type="nano-raw")
                
#                 # Test STRONG - clean up any existing directory first  
#                 strong_outdir = joinpath(dir, "strong_assembly")
#                 if isdir(strong_outdir)
#                     rm(strong_outdir, recursive=true)
#                 end
                
#                 if isfile(assembly_graph_gfa)
#                     try
#                         result = Mycelia.run_strong(assembly_graph_gfa, mixed_fastq, outdir=strong_outdir, nb_strains=2)
#                         Test.@test result.outdir == strong_outdir
#                         Test.@test result.strain_unitigs == joinpath(strong_outdir, "strain_unitigs.fasta")
#                         # Clean up after test
#                         rm(strong_outdir, recursive=true, force=true)
#                     catch e
#                         if isa(e, ProcessFailedException) || contains(string(e), "memory") || contains(string(e), "Memory") || contains(string(e), "killed")
#                             @warn """
#                             STRONG strain resolution failed due to resource constraints.
#                             Current test: 2 strains (5kb each), mixed 12x+4x coverage, ~80kb total sequence data
                            
#                             Required resources for STRONG:
#                             - Memory: ~3-6GB RAM minimum (strain resolution is compute-intensive)
#                             - CPU: 2-8 cores recommended
#                             - Disk: ~1GB temporary space
#                             - Note: STRONG performs strain-aware assembly graph traversal
                            
#                             To fix: Increase available memory or reduce genome/coverage complexity.
#                             """
#                             Test.@test_skip "STRONG test skipped - insufficient resources"
#                         else
#                             rethrow(e)
#                         end
#                         # Clean up on failure
#                         rm(strong_outdir, recursive=true, force=true)
#                     end
#                 else
#                     @warn "Assembly graph not generated by metaFlye - skipping STRONG test"
#                     Test.@test_skip "STRONG test skipped - no assembly graph available"
#                 end
                
#                 # Clean up metaFlye output
#                 rm(metaflye_for_graph_outdir, recursive=true, force=true)
                
#             catch e
#                 if isa(e, ProcessFailedException) || contains(string(e), "memory") || contains(string(e), "Memory") || contains(string(e), "killed")
#                     @warn """
#                     metaFlye assembly for STRONG test failed due to resource constraints.
#                     Cannot generate assembly graph needed for strain resolution testing.
                    
#                     This test requires:
#                     1. metaFlye assembly to generate GFA graph (~3-4GB RAM)
#                     2. STRONG strain resolution on the graph (~3-6GB RAM)
                    
#                     Total resources needed: ~5-8GB RAM, 2-8 cores
#                     """
#                     Test.@test_skip "STRONG test skipped - cannot generate assembly graph (insufficient resources)"
#                 else
#                     rethrow(e)
#                 end
#                 # Clean up on failure
#                 rm(metaflye_for_graph_outdir, recursive=true, force=true)
#             end
            
#             # Test Strainy - requires an assembly FASTA file
#             # We can reuse the metaFlye assembly if it was generated successfully above
#             metaflye_assembly = joinpath(dir, "metaflye_for_strainy", "assembly.fasta")
            
#             # Generate assembly using metaFlye for Strainy testing
#             metaflye_for_strainy_outdir = joinpath(dir, "metaflye_for_strainy")
            
#             try
#                 # Run metaFlye to generate assembly FASTA for Strainy
#                 Mycelia.run_metaflye(fastq=mixed_fastq, outdir=metaflye_for_strainy_outdir, genome_size="5k", read_type="nano-raw")
                
#                 if isfile(metaflye_assembly)
#                     # Test Strainy - clean up any existing directory first  
#                     strainy_outdir = joinpath(dir, "strainy_assembly")
#                     if isdir(strainy_outdir)
#                         rm(strainy_outdir, recursive=true)
#                     end
                    
#                     try
#                         result = Mycelia.run_strainy(metaflye_assembly, mixed_fastq, outdir=strainy_outdir, mode="phase")
#                         Test.@test result.outdir == strainy_outdir
#                         Test.@test result.strain_assemblies == joinpath(strainy_outdir, "strain_assemblies.fasta")
#                         # Clean up after test
#                         rm(strainy_outdir, recursive=true, force=true)
#                     catch e
#                         if isa(e, ProcessFailedException) || contains(string(e), "memory") || contains(string(e), "Memory") || contains(string(e), "killed")
#                             @warn """
#                             Strainy strain phasing failed due to resource constraints.
#                             Current test: 2 strains (5kb each), mixed 12x+4x coverage, ~80kb total sequence data
                            
#                             Required resources for Strainy:
#                             - Memory: ~2-4GB RAM minimum (includes minimap2 + samtools)
#                             - CPU: 2-8 cores recommended
#                             - Disk: ~1GB temporary space
#                             - Note: Strainy performs strain phasing from long reads mapped to assembly
                            
#                             To fix: Increase available memory or reduce genome/coverage complexity.
#                             """
#                             Test.@test_skip "Strainy test skipped - insufficient resources"
#                         else
#                             rethrow(e)
#                         end
#                         # Clean up on failure
#                         rm(strainy_outdir, recursive=true, force=true)
#                     end
#                 else
#                     @warn "Assembly not generated by metaFlye - skipping Strainy test"
#                     Test.@test_skip "Strainy test skipped - no assembly available"
#                 end
                
#                 # Clean up metaFlye output for Strainy
#                 rm(metaflye_for_strainy_outdir, recursive=true, force=true)
                
#             catch e
#                 if isa(e, ProcessFailedException) || contains(string(e), "memory") || contains(string(e), "Memory") || contains(string(e), "killed")
#                     @warn """
#                     metaFlye assembly for Strainy test failed due to resource constraints.
#                     Cannot generate assembly needed for strain phasing testing.
#                     """
#                     Test.@test_skip "Strainy test skipped - cannot generate assembly (insufficient resources)"
#                 else
#                     rethrow(e)
#                 end
#                 # Clean up on failure
#                 rm(metaflye_for_strainy_outdir, recursive=true, force=true)
#             end
#         end
#     end
#     Test.@testset "9. Validation & Quality Control" begin
#     end
# end

<<<<<<< HEAD
=======
Test.@testset "Strain-aware workflows (STRONG/Strainy)" begin
    mktempdir() do dir
        # Two small strains
        base_ref_fasta = joinpath(dir, "base_strain.fasta")
        variant_ref_fasta = joinpath(dir, "variant_strain.fasta")
        rng_base = StableRNGs.StableRNG(901)
        rng_variant = StableRNGs.StableRNG(902)
        base_genome = BioSequences.randdnaseq(rng_base, 5000)
        variant_genome = BioSequences.randdnaseq(rng_variant, 5000)
        Mycelia.write_fasta(outfile=base_ref_fasta, records=[FASTX.FASTA.Record("base_strain", base_genome)])
        Mycelia.write_fasta(outfile=variant_ref_fasta, records=[FASTX.FASTA.Record("variant_strain", variant_genome)])

        # Simulate reads (uneven coverage)
        base_reads_gz = Mycelia.simulate_nanopore_reads(fasta=base_ref_fasta, quantity="12x")
        variant_reads_gz = Mycelia.simulate_nanopore_reads(fasta=variant_ref_fasta, quantity="4x")

        base_fastq = joinpath(dir, "base_strain_reads.fq")
        variant_fastq = joinpath(dir, "variant_strain_reads.fq")
        mixed_fastq = joinpath(dir, "mixed_strain_reads.fq")
        run(pipeline(`gunzip -c $(base_reads_gz)`, base_fastq))
        run(pipeline(`gunzip -c $(variant_reads_gz)`, variant_fastq))
        run(pipeline(`cat $(base_fastq) $(variant_fastq)`, mixed_fastq))

        # STRONG: requires assembly graph; generate via metaFlye
        metaflye_for_graph_outdir = joinpath(dir, "metaflye_for_graph")
        assembly_graph_gfa = joinpath(metaflye_for_graph_outdir, "assembly_graph.gfa")
        try
            Mycelia.run_metaflye(fastq=mixed_fastq, outdir=metaflye_for_graph_outdir, genome_size="5k", read_type="nano-raw")

            strong_outdir = joinpath(dir, "strong_assembly")
            if isfile(assembly_graph_gfa)
                try
                    result = Mycelia.run_strong(assembly_graph_gfa, mixed_fastq, outdir=strong_outdir, nb_strains=2)
                    Test.@test result.outdir == strong_outdir
                    Test.@test result.strain_unitigs == joinpath(strong_outdir, "strain_unitigs.fasta")
                catch e
                    if isa(e, ProcessFailedException) || occursin("memory", lowercase(string(e))) || occursin("killed", lowercase(string(e)))
                        @warn "STRONG strain resolution failed due to resource constraints." exception=e
                        Test.@test_skip "STRONG test skipped - insufficient resources"
                    else
                        rethrow(e)
                    end
                end
            else
                @warn "Assembly graph not generated by metaFlye - skipping STRONG test"
                Test.@test_skip "STRONG test skipped - no assembly graph available"
            end
        catch e
            if isa(e, ProcessFailedException) || occursin("memory", lowercase(string(e))) || occursin("killed", lowercase(string(e)))
                @warn "metaFlye failed; cannot run STRONG" exception=e
                Test.@test_skip "STRONG test skipped - cannot generate assembly graph"
            else
                rethrow(e)
            end
        end
        isdir(metaflye_for_graph_outdir) && rm(metaflye_for_graph_outdir, recursive=true, force=true)

        # Strainy: requires assembly FASTA; generate via metaFlye
        metaflye_for_strainy_outdir = joinpath(dir, "metaflye_for_strainy")
        metaflye_assembly = joinpath(metaflye_for_strainy_outdir, "assembly.fasta")
        try
            Mycelia.run_metaflye(fastq=mixed_fastq, outdir=metaflye_for_strainy_outdir, genome_size="5k", read_type="nano-raw")

            if isfile(metaflye_assembly)
                strainy_outdir = joinpath(dir, "strainy_assembly")
                try
                    result = Mycelia.run_strainy(metaflye_assembly, mixed_fastq, outdir=strainy_outdir, mode="phase")
                    Test.@test result.outdir == strainy_outdir
                    Test.@test result.strain_assemblies == joinpath(strainy_outdir, "strain_assemblies.fasta")
                catch e
                    if isa(e, ProcessFailedException) || occursin("memory", lowercase(string(e))) || occursin("killed", lowercase(string(e)))
                        @warn "Strainy strain phasing failed due to resource constraints." exception=e
                        Test.@test_skip "Strainy test skipped - insufficient resources"
                    else
                        rethrow(e)
                    end
                end
            else
                @warn "Assembly not generated by metaFlye - skipping Strainy test"
                Test.@test_skip "Strainy test skipped - no assembly available"
            end
        catch e
            if isa(e, ProcessFailedException) || occursin("memory", lowercase(string(e))) || occursin("killed", lowercase(string(e)))
                @warn "metaFlye failed; cannot run Strainy" exception=e
                Test.@test_skip "Strainy test skipped - cannot generate assembly"
            else
                rethrow(e)
            end
        end
        isdir(metaflye_for_strainy_outdir) && rm(metaflye_for_strainy_outdir, recursive=true, force=true)
    end
end

>>>>>>> 5513966b
# ---------------------------------------------------------------------------
# Additional assembler smoke tests (simulated data)
# ---------------------------------------------------------------------------

Test.@testset "Protein Assembly - PLASS (simulated reads)" begin
    mktempdir() do dir
        ref_fasta = joinpath(dir, "ref.fasta")
        rng = StableRNGs.StableRNG(42)
        seq = BioSequences.randdnaseq(rng, 2000)
        Mycelia.write_fasta(outfile=ref_fasta, records=[FASTX.FASTA.Record("ref", seq)])

        sim = Mycelia.simulate_illumina_reads(
            fasta=ref_fasta,
            coverage=5,
            outbase=joinpath(dir, "sim_plass"),
            read_length=100,
            mflen=200,
            seqSys="HS25",
            paired=true,
            errfree=true,
            quiet=true
        )

        outdir = joinpath(dir, "plass_out")
        try
            result = Mycelia.run_plass_assemble(reads1=sim.forward_reads, reads2=sim.reverse_reads, outdir=outdir, min_length=20, num_iterations=1)
            Test.@test isfile(result.assembly)
        catch e
            if isa(e, ProcessFailedException) || contains(string(e), "memory") || contains(string(e), "not found")
                @warn "PLASS test skipped due to environment/resource constraints: $e"
                Test.@test_skip "PLASS test skipped - environment/resource constraints"
            else
                rethrow(e)
            end
        end
    end
end

Test.@testset "Nucleotide Assembly - PenguiN guided_nuclassemble (simulated reads)" begin
    mktempdir() do dir
        ref_fasta = joinpath(dir, "ref.fasta")
        rng = StableRNGs.StableRNG(43)
        seq = BioSequences.randdnaseq(rng, 2000)
        Mycelia.write_fasta(outfile=ref_fasta, records=[FASTX.FASTA.Record("ref", seq)])

        sim = Mycelia.simulate_illumina_reads(
            fasta=ref_fasta,
            coverage=5,
            outbase=joinpath(dir, "sim_penguin_guided"),
            read_length=100,
            mflen=200,
            seqSys="HS25",
            paired=true,
            errfree=true,
            quiet=true
        )

        outdir = joinpath(dir, "penguin_guided_out")
        try
            result = Mycelia.run_penguin_guided_nuclassemble(reads1=sim.forward_reads, reads2=sim.reverse_reads, outdir=outdir)
            Test.@test isfile(result.assembly)
        catch e
            if isa(e, ProcessFailedException) || contains(string(e), "memory") || contains(string(e), "not found")
                @warn "PenguiN guided_nuclassemble test skipped due to environment/resource constraints: $e"
                Test.@test_skip "PenguiN guided test skipped - environment/resource constraints"
            else
                rethrow(e)
            end
        end
    end
end

Test.@testset "Nucleotide Assembly - PenguiN nuclassemble (simulated reads)" begin
    mktempdir() do dir
        ref_fasta = joinpath(dir, "ref.fasta")
        rng = StableRNGs.StableRNG(44)
        seq = BioSequences.randdnaseq(rng, 2000)
        Mycelia.write_fasta(outfile=ref_fasta, records=[FASTX.FASTA.Record("ref", seq)])

        sim = Mycelia.simulate_illumina_reads(
            fasta=ref_fasta,
            coverage=5,
            outbase=joinpath(dir, "sim_penguin"),
            read_length=100,
            mflen=200,
            seqSys="HS25",
            paired=true,
            errfree=true,
            quiet=true
        )

        outdir = joinpath(dir, "penguin_out")
        try
            result = Mycelia.run_penguin_nuclassemble(reads1=sim.forward_reads, reads2=sim.reverse_reads, outdir=outdir)
            Test.@test isfile(result.assembly)
        catch e
            if isa(e, ProcessFailedException) || contains(string(e), "memory") || contains(string(e), "not found")
                @warn "PenguiN nuclassemble test skipped due to environment/resource constraints: $e"
                Test.@test_skip "PenguiN nuclassemble test skipped - environment/resource constraints"
            else
                rethrow(e)
            end
        end
    end
end<|MERGE_RESOLUTION|>--- conflicted
+++ resolved
@@ -633,17 +633,7 @@
         meta_long_fastq = joinpath(dir, "meta_long_reads.fq")
         run(pipeline(`gunzip -c $(meta_long_simulated_reads)`, meta_long_fastq))
             
-<<<<<<< HEAD
-        # takes too long to run relative to other tools
-        # Test.@testset "Long Read Metagenomic Assembly - hifiasm-meta" begin
-        #     # Check if running in CI environment with resource constraints
-        #     is_ci = haskey(ENV, "CI") || haskey(ENV, "GITHUB_ACTIONS") || haskey(ENV, "TRAVIS") || haskey(ENV, "CIRCLECI")
-            
         Test.@testset "Long Read Metagenome Assembly - hifiasm-meta" begin
-            # Test hifiasm-meta - metagenomic assembly
-=======
-        Test.@testset "Long Read Metagenome Assembly - hifiasm-meta" begin
->>>>>>> 5513966b
             hifiasm_meta_outdir = joinpath(dir, "hifiasm_meta_assembly")
             if isdir(hifiasm_meta_outdir)
                 rm(hifiasm_meta_outdir, recursive=true)
@@ -653,15 +643,8 @@
                 Test.@test result.outdir == hifiasm_meta_outdir
                 expected_prefix = joinpath(hifiasm_meta_outdir, basename(meta_long_fastq) * ".hifiasm_meta")
                 Test.@test result.hifiasm_outprefix == expected_prefix
-<<<<<<< HEAD
-                # Clean up after test
                 rm(hifiasm_meta_outdir, recursive=true, force=true)
             catch e
-                # Resource-heavy assemblies may fail on constrained systems
-=======
-                rm(hifiasm_meta_outdir, recursive=true, force=true)
-            catch e
->>>>>>> 5513966b
                 if isa(e, ProcessFailedException) || contains(string(e), "memory") || contains(string(e), "Memory") || contains(string(e), "killed") || contains(string(e), "Segmentation fault")
                     @warn """
                     hifiasm-meta assembly may require >3-6GB RAM. Current test: 90kb total genome (3 genomes), 20x coverage, ~1.8MB total sequence data.
@@ -670,10 +653,6 @@
                 else
                     rethrow(e)
                 end
-<<<<<<< HEAD
-                # Clean up on failure
-=======
->>>>>>> 5513966b
                 rm(hifiasm_meta_outdir, recursive=true, force=true)
             end
         end
@@ -1292,8 +1271,6 @@
 #     end
 # end
 
-<<<<<<< HEAD
-=======
 Test.@testset "Strain-aware workflows (STRONG/Strainy)" begin
     mktempdir() do dir
         # Two small strains
@@ -1387,7 +1364,6 @@
     end
 end
 
->>>>>>> 5513966b
 # ---------------------------------------------------------------------------
 # Additional assembler smoke tests (simulated data)
 # ---------------------------------------------------------------------------
