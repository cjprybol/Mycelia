--- conflicted
+++ resolved
@@ -1,10 +1,6 @@
 # Mycelia
 
-<<<<<<< HEAD
-
-=======
 :warning: **pre-alpha!** This software is in the process of being brought to production-readiness
->>>>>>> bb801440
 
 Biological knowledge graphs for "omics" powered by [JuliaGraphs](https://github.com/JuliaGraphs), [BioJulia](https://github.com/BioJulia), and [Neo4J](https://neo4j.com/). The goal of the project is to enable performing pan-genomic optimizations by finding traversals through genome graphs with weighted metadata features.
 
